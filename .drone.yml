--- conflicted
+++ resolved
@@ -1,67 +1,3 @@
-<<<<<<< HEAD
----
-kind: pipeline
-name: python-3-6-alpine-3-9
-
-services:
-  - name: postgresql
-    image: postgres:11.9-alpine
-    environment:
-      POSTGRES_PASSWORD: test
-      POSTGRES_DB: test
-  - name: mysql
-    image: mariadb:10.3
-    environment:
-      MYSQL_ROOT_PASSWORD: test
-      MYSQL_DATABASE: test
-  - name: mongodb
-    image: mongo:5.0.5
-    environment:
-      MONGO_INITDB_ROOT_USERNAME: root
-      MONGO_INITDB_ROOT_PASSWORD: test
-
-clone:
-  skip_verify: true
-
-steps:
-- name: build
-  image: alpine:3.9
-  pull: always
-  commands:
-    - scripts/run-full-tests
----
-kind: pipeline
-name: python-3-7-alpine-3-10
-
-services:
-  - name: postgresql
-    image: postgres:11.9-alpine
-    environment:
-      POSTGRES_PASSWORD: test
-      POSTGRES_DB: test
-  - name: mysql
-    image: mariadb:10.3
-    environment:
-      MYSQL_ROOT_PASSWORD: test
-      MYSQL_DATABASE: test
-  - name: mongodb
-    image: mongo:5.0.5
-    environment:
-      MONGO_INITDB_ROOT_USERNAME: root
-      MONGO_INITDB_ROOT_PASSWORD: test
-
-clone:
-  skip_verify: true
-
-steps:
-- name: build
-  image: alpine:3.10
-  pull: always
-  commands:
-    - scripts/run-full-tests
----
-=======
->>>>>>> 2e9964c2
 kind: pipeline
 name: python-3-8-alpine-3-13
 
