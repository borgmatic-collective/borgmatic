--- conflicted
+++ resolved
@@ -1,11 +1,8 @@
 2.0.14.dev0
-<<<<<<< HEAD
+ * #1208: Fix for the "restore" action incorrectly extracting more database dumps than the
+   "--database" flag specifies.
  * #1210: Fix an error when running the "spot" check or "extract" action with the "progress" option
    or "--progress" flag.
-=======
- * #1208: Fix for the "restore" action incorrectly extracting more database dumps than the
-   "--database" flag specifies.
->>>>>>> 6de87b6c
  * #1212: Fix an error when restoring multiple directory-format database dumps at once.
 
 2.0.13
