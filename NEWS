1.9.11.dev0
<<<<<<< HEAD
 * Add credential loading from file, KeePassXC, and Docker/Podman secrets. See the documentation for
   more information: https://torsion.org/borgmatic/docs/how-to/provide-your-passwords/
=======
 * #996: Fix the "create" action to omit the repository label prefix from Borg's output when
   databases are enabled.

>>>>>>> aa4a9de3
1.9.10
 * #966: Add a "{credential ...}" syntax for loading systemd credentials into borgmatic
   configuration files. See the documentation for more information:
   https://torsion.org/borgmatic/docs/how-to/provide-your-passwords/
 * #987: Fix a "list" action error when the "encryption_passcommand" option is set.
 * #987: When both "encryption_passcommand" and "encryption_passphrase" are configured, prefer
   "encryption_passphrase" even if it's an empty value.
 * #988: With the "max_duration" option or the "--max-duration" flag, run the archives and
   repository checks separately so they don't interfere with one another. Previously, borgmatic
   refused to run checks in this situation.
 * #989: Fix the log message code to avoid using Python 3.10+ logging features. Now borgmatic will
   work with Python 3.9 again.
 * Capture and delay any log records produced before logging is fully configured, so early log
   records don't get lost.
 * Add support for Python 3.13.

1.9.9
 * #635: Log the repository path or label on every relevant log message, not just some logs.
 * #961: When the "encryption_passcommand" option is set, call the command once from borgmatic to
   collect the encryption passphrase and then pass it to Borg multiple times. See the documentation
   for more information: https://torsion.org/borgmatic/docs/how-to/provide-your-passwords/
 * #981: Fix a "spot" check file count delta error.
 * #982: Fix for borgmatic "exclude_patterns" and "exclude_from" recursing into excluded
   subdirectories.
 * #983: Fix the Btrfs hook to support subvolumes with names like "@home" different from their
   mount points.
 * #985: Change the default value for the "--original-hostname" flag from "localhost" to no host
   specified. This way, the "restore" action works without a hostname if there's a single matching
   database dump.

1.9.8
 * #979: Fix root patterns so they don't have an invalid "sh:" prefix before getting passed to Borg.
 * Expand the recent contributors documentation section to include ticket submitters—not just code
   contributors—because there are multiple ways to contribute to the project! See:
   https://torsion.org/borgmatic/#recent-contributors

1.9.7
 * #855: Add a Sentry monitoring hook. See the documentation for more information:
   https://torsion.org/borgmatic/docs/how-to/monitor-your-backups/#sentry-hook
 * #968: Fix for a "spot" check error when a filename in the most recent archive contains a newline.
 * #970: Fix for an error when there's a blank line in the configured patterns or excludes.
 * #971: Fix for "exclude_from" files being completely ignored.
 * #977: Fix for "exclude_patterns" and "exclude_from" not supporting explicit pattern styles (e.g.,
   "sh:" or "re:").

1.9.6
 * #959: Fix an error in the Btrfs hook when a subvolume mounted at "/" is configured in borgmatic's
   source directories.
 * #960: Fix for archives storing relative source directory paths such that they contain the working
   directory.
 * #960: Fix the "spot" check to support relative source directory paths.
 * #962: For the ZFS, Btrfs, and LVM hooks, perform path rewriting for excludes and patterns in
   addition to the existing source directories rewriting.
 * #962: Under the hood, merge all configured source directories, excludes, and patterns into a
   unified temporary patterns file for passing to Borg. The borgmatic configuration options remain
   unchanged.
 * #962: For the LVM hook, add support for nested logical volumes.
 * #965: Fix a borgmatic runtime directory error when running the "spot" check with a database hook
   enabled.
 * #969: Fix the "restore" action to work on database dumps without a port when a default port is
   present in configuration.
 * Fix the "spot" check to no longer consider pipe files within an archive for file comparisons.
 * Fix the "spot" check to have a nicer error when there are no source paths to compare.
 * Fix auto-excluding of special files (when databases are configured) to support relative source
   directory paths.
 * Drop support for Python 3.8, which has been end-of-lifed.

1.9.5
 * #418: Backup and restore databases that have the same name but with different ports, hostnames,
   or hooks.
 * #947: To avoid a hang in the database hooks, error and exit when the borgmatic runtime
   directory overlaps with the configured excludes.
 * #954: Fix a findmnt command error in the Btrfs hook by switching to parsing JSON output.
 * #956: Fix the printing of a color reset code even when color is disabled.
 * #958: Drop colorama as a library dependency.
 * When the ZFS, Btrfs, or LVM hooks aren't configured, don't try to cleanup snapshots for them.

1.9.4
 * #80 (beta): Add an LVM hook for snapshotting and backing up LVM logical volumes. See the
   documentation for more information:
   https://torsion.org/borgmatic/docs/how-to/snapshot-your-filesystems/
 * #251 (beta): Add a Btrfs hook for snapshotting and backing up Btrfs subvolumes. See the
   documentation for more information:
   https://torsion.org/borgmatic/docs/how-to/snapshot-your-filesystems/
 * #926: Fix a library error when running within a PyInstaller bundle.
 * #950: Fix a snapshot unmount error in the ZFS hook when using nested datasets.
 * Update the ZFS hook to discover and snapshot ZFS datasets even if they are parent/grandparent
   directories of your source directories.
 * Reorganize data source and monitoring hooks to make developing new hooks easier.

1.9.3
 * #261 (beta): Add a ZFS hook for snapshotting and backing up ZFS datasets. See the documentation
   for more information: https://torsion.org/borgmatic/docs/how-to/snapshot-your-filesystems/
 * Remove any temporary copies of the manifest file created in support of the "bootstrap" action.
 * Deprecate the "store_config_files" option at the global scope and move it under the "bootstrap"
   hook. See the documentation for more information:
   https://torsion.org/borgmatic/docs/how-to/extract-a-backup/#extract-the-configuration-files-used-to-create-an-archive
 * Require the runtime directory to be an absolute path.
 * Add a "--deleted" flag to the "repo-list" action for listing deleted archives that haven't
   yet been compacted (Borg 2 only).
 * Promote the "spot" check from a beta feature to stable.

1.9.2
 * #441: Apply the "umask" option to all relevant actions, not just some of them.
 * #722: Remove the restriction that the "extract" and "mount" actions must match a single
   repository. Now they work more like other actions, where each repository is applied in turn.
 * #932: Fix the missing build backend setting in pyproject.toml to allow Fedora builds.
 * #934: Update the logic that probes for the borgmatic streaming database dump, bootstrap
   metadata, and check state directories to support more platforms and use cases. See the
   documentation for more information:
   https://torsion.org/borgmatic/docs/how-to/backup-your-databases/#runtime-directory
 * #934: Add the "RuntimeDirectory" and "StateDirectory" options to the sample systemd service
   file to support the new runtime and state directory logic.
 * #939: Fix borgmatic ignoring the "BORG_RELOCATED_REPO_ACCESS_IS_OK" and
   "BORG_UNKNOWN_UNENCRYPTED_REPO_ACCESS_IS_OK" environment variables.
 * Add a Pushover monitoring hook. See the documentation for more information:
   https://torsion.org/borgmatic/docs/how-to/monitor-your-backups/#pushover-hook

1.9.1
 * #928: Fix the user runtime directory location on macOS (and possibly Cygwin).
 * #930: Fix an error with the sample systemd service when no credentials are configured.
 * #931: Fix an error when implicitly upgrading the check state directory from ~/.borgmatic to
   ~/.local/state/borgmatic across filesystems.

1.9.0
 * #609: Fix the glob expansion of "source_directories" values to respect the "working_directory"
   option.
 * #609: BREAKING: Apply the "working_directory" option to all actions, not just "create". This
   includes repository paths, destination paths, mount points, etc.
 * #562: Deprecate the "borgmatic_source_directory" option in favor of "user_runtime_directory"
   and "user_state_directory".
 * #562: BREAKING: Move the default borgmatic streaming database dump and bootstrap metadata
   directory from ~/.borgmatic to /run/user/$UID/borgmatic, which is more XDG-compliant. You can
   override this location with the new "user_runtime_directory" option. Existing archives with
   database dumps at the old location are still restorable. 
 * #562, #638: Move the default check state directory from ~/.borgmatic to 
   ~/.local/state/borgmatic. This is more XDG-compliant and also prevents these state files from
   getting backed up (unless you explicitly include them). You can override this location with the
   new "user_state_directory" option. After the first time you run the "check" action with borgmatic
   1.9.0, you can safely delete the ~/.borgmatic directory.
 * #838: BREAKING: With Borg 1.4+, store database dumps and bootstrap metadata in a "/borgmatic"
   directory within a backup archive, so the path doesn't depend on the current user. This means
   that you can now backup as one user and restore or bootstrap as another user, among other use
   cases.
 * #902: Add loading of encrypted systemd credentials. See the documentation for more information:
   https://torsion.org/borgmatic/docs/how-to/provide-your-passwords/#using-systemd-service-credentials
 * #911: Add a "key change-passphrase" action to change the passphrase protecting a repository key.
 * #914: Fix a confusing apparent hang when when the repository location changes, and instead
   show a helpful error message.
 * #915: BREAKING: Rename repository actions like "rcreate" to more explicit names like
   "repo-create" for compatibility with recent changes in Borg 2.0.0b10.
 * #918: BREAKING: When databases are configured, don't auto-enable the "one_file_system" option,
   as existing auto-excludes of special files should be sufficient to prevent Borg from hanging on
   them. But if this change causes problems for you, you can always enable "one_file_system"
   explicitly.
 * #919: Clarify the command-line help for the "--config" flag.
 * #919: Document a policy for versioning and breaking changes:
   https://torsion.org/borgmatic/docs/how-to/upgrade/#versioning-and-breaking-changes
 * #921: BREAKING: Change soft failure command hooks to skip only the current repository rather than
   all repositories in the configuration file.
 * #922: Replace setup.py (Python packaging metadata) with the more modern pyproject.toml.
 * When using Borg 2, default the "archive_name_format" option to just "{hostname}", as Borg 2 does
   not require unique archive names; identical archive names form a common "series" that can be
   targeted together. See the Borg 2 documentation for more information:
   https://borgbackup.readthedocs.io/en/2.0.0b13/changes.html#borg-1-2-x-1-4-x-to-borg-2-0
 * Add support for Borg 2's "rclone:" repository URLs, so you can backup to 70+ cloud storage
   services whether or not they support Borg explicitly.
 * Add support for Borg 2's "sftp://" repository URLs.
 * Update the "--match-archives" and "--archive" flags to support Borg 2 series names or archive
   hashes.
 * Add a "--match-archives" flag to the "prune" action.
 * Add "--local-path" and "--remote-path" flags to the "config bootstrap" action for setting the
   Borg executable paths used for bootstrapping.
 * Add a "--user-runtime-directory" flag to the "config bootstrap" action for helping borgmatic
   locate the bootstrap metadata stored in an archive.
 * Add a Zabbix monitoring hook. See the documentation for more information:
   https://torsion.org/borgmatic/docs/how-to/monitor-your-backups/#zabbix-hook
 * Add a tarball of borgmatic's HTML documentation to the packages on the project page.

1.8.14
 * #896: Fix an error in borgmatic rcreate/init on an empty repository directory with Borg 1.4.
 * #898: Add glob ("*") support to the "--repository" flag. Just quote any values containing
   globs so your shell doesn't interpret them.
 * #899: Fix for a "bad character" Borg error in which the "spot" check fed Borg an invalid pattern.
 * #900: Fix for a potential traceback (TypeError) during the handling of another error.
 * #904: Clarify the configuration reference about the "spot" check options:
   https://torsion.org/borgmatic/docs/reference/configuration/
 * #905: Fix the "source_directories_must_exist" option to work with relative "source_directories"
   paths when a "working_directory" is set.
 * #906: Add documentation details for how to run custom database dump commands using binaries from
   running containers:
   https://torsion.org/borgmatic/docs/how-to/backup-your-databases/#containers
 * Fix a regression in which the "color" option had no effect.
 * Add a recent contributors section to the documentation, because credit where credit's due! See:
   https://torsion.org/borgmatic/#recent-contributors

1.8.13
 * #298: Add "delete" and "rdelete" actions to delete archives or entire repositories.
 * #785: Add an "only_run_on" option to consistency checks so you can limit a check to running on
   particular days of the week. See the documentation for more information:
   https://torsion.org/borgmatic/docs/how-to/deal-with-very-large-backups/#check-days
 * #885: Add an Uptime Kuma monitoring hook. See the documentation for more information:
   https://torsion.org/borgmatic/docs/how-to/monitor-your-backups/#uptime-kuma-hook
 * #886: Fix a PagerDuty hook traceback with Python < 3.10.
 * #889: Fix the Healthchecks ping body size limit, restoring it to the documented 100,000 bytes.

1.8.12
 * #817: Add a "--max-duration" flag to the "check" action and a "max_duration" option to the
   repository check configuration. This tells Borg to interrupt a repository check after a certain
   duration.
 * #860: Fix interaction between environment variable interpolation in constants and shell escaping.
 * #863: When color output is disabled (explicitly or implicitly), don't prefix each log line with
   the log level.
 * #865: Add an "upload_buffer_size" option to set the size of the upload buffer used in "create"
   action.
 * #866: Fix "Argument list too long" error in the "spot" check when checking hundreds of thousands
   of files at once.
 * #874: Add the configured repository label as "repository_label" to the interpolated variables
   passed to before/after command hooks.
 * #881: Fix "Unrecognized argument" error when the same value is used with different command-line
   flags.
 * In the "spot" check, don't try to hash symlinked directories.

1.8.11
 * #815: Add optional Healthchecks auto-provisioning via "create_slug" option.
 * #851: Fix lack of file extraction when using "extract --strip-components all" on a path with a
   leading slash.
 * #854: Fix a traceback when the "data" consistency check is used.
 * #857: Fix a traceback with "check --only spot" when the "spot" check is unconfigured.

1.8.10
 * #656 (beta): Add a "spot" consistency check that compares file counts and contents between your
   source files and the latest archive, ensuring they fall within configured tolerances. This can
   catch problems like incorrect excludes, inadvertent deletes, files changed by malware, etc. See
   the documentation for more information:
   https://torsion.org/borgmatic/docs/how-to/deal-with-very-large-backups/#spot-check
 * #779: When "--match-archives *" is used with "check" action, don't skip Borg's orphaned objects
   check.
 * #842: When a command hook exits with a soft failure, ping the log and finish states for any
   configured monitoring hooks.
 * #843: Add documentation link to Loki dashboard for borgmatic:
   https://torsion.org/borgmatic/docs/how-to/monitor-your-backups/#loki-hook
 * #847: Fix "--json" error when Borg includes non-JSON warnings in JSON output.
 * #848: SECURITY: Mask the password when logging a MongoDB dump or restore command.
 * Fix handling of the NO_COLOR environment variable to ignore an empty value.
 * Add documentation about backing up containerized databases by configuring borgmatic to exec into
   a container to run a dump command:
   https://torsion.org/borgmatic/docs/how-to/backup-your-databases/#containers

1.8.9
 * #311: Add custom dump/restore command options for MySQL and MariaDB.
 * #811: Add an "access_token" option to the ntfy monitoring hook for authenticating
   without username/password.
 * #827: When the "--json" flag is given, suppress console escape codes so as not to
   interfere with JSON output.
 * #829: Fix "--override" values containing deprecated section headers not actually overriding
   configuration options under deprecated section headers.
 * #835: Add support for the NO_COLOR environment variable. See the documentation for more
   information:
   https://torsion.org/borgmatic/docs/how-to/set-up-backups/#colored-output
 * #839: Add log sending for the Apprise logging hook, enabled by default. See the documentation for
   more information:
   https://torsion.org/borgmatic/docs/how-to/monitor-your-backups/#apprise-hook
 * #839: Document a potentially breaking shell quoting edge case within error hooks:
   https://torsion.org/borgmatic/docs/how-to/monitor-your-backups/#error-hooks
 * #840: When running the "rcreate" action and the repository already exists but with a different
   encryption mode than requested, error.
 * Switch from Drone to Gitea Actions for continuous integration.
 * Rename scripts/run-end-to-end-dev-tests to scripts/run-end-to-end-tests and use it in both dev
   and CI for better dev-CI parity.
 * Clarify documentation about restoring a database: borgmatic does not create the database upon
   restore.

1.8.8
 * #370: For the PostgreSQL hook, pass the "PGSSLMODE" environment variable through to Borg when the
   database's configuration omits the "ssl_mode" option.
 * #818: Allow the "--repository" flag to match across multiple configuration files.
 * #820: Fix broken repository detection in the "rcreate" action with Borg 1.4. The issue did not
   occur with other versions of Borg.
 * #822: Fix broken escaping logic in the PostgreSQL hook's "pg_dump_command" option.
 * SECURITY: Prevent additional shell injection attacks within the PostgreSQL hook.

1.8.7
 * #736: Store included configuration files within each backup archive in support of the "config
   bootstrap" action. Previously, only top-level configuration files were stored.
 * #798: Elevate specific Borg warnings to errors or squash errors to
 * warnings. See the documentation for more information:
   https://torsion.org/borgmatic/docs/how-to/customize-warnings-and-errors/
 * #810: SECURITY: Prevent shell injection attacks within the PostgreSQL hook, the MongoDB hook, the
   SQLite hook, the "borgmatic borg" action, and command hook variable/constant interpolation.
 * #814: Fix a traceback when providing an invalid "--override" value for a list option.

1.8.6
 * #767: Add an "--ssh-command" flag to the "config bootstrap" action for setting a custom SSH
   command, as no configuration is available (including the "ssh_command" option) until
   bootstrapping completes.
 * #794: Fix a traceback when the "repositories" option contains both strings and key/value pairs.
 * #800: Add configured repository labels to the JSON output for all actions.
 * #802: The "check --force" flag now runs checks even if "check" is in "skip_actions".
 * #804: Validate the configured action names in the "skip_actions" option.
 * #807: Stream SQLite databases directly to Borg instead of dumping to an intermediate file.
 * When logging commands that borgmatic executes, log the environment variables that
   borgmatic sets for those commands. (But don't log their values, since they often contain
   passwords.)

1.8.5
 * #701: Add a "skip_actions" option to skip running particular actions, handy for append-only or
   checkless configurations. See the documentation for more information:
   https://torsion.org/borgmatic/docs/how-to/set-up-backups/#skipping-actions
 * #701: Deprecate the "disabled" value for the "checks" option in favor of the new "skip_actions"
   option.
 * #745: Constants now apply to included configuration, not just the file doing the includes. As a
   side effect of this change, constants no longer apply to option names and only substitute into
   configuration values.
 * #779: Add a "--match-archives" flag to the "check" action for selecting the archives to check,
   overriding the existing "archive_name_format" and "match_archives" options in configuration.
 * #779: Only parse "--override" values as complex data types when they're for options of those
   types.
 * #782: Fix environment variable interpolation within configured repository paths.
 * #782: Add configuration constant overriding via the existing "--override" flag.
 * #783: Upgrade ruamel.yaml dependency to support version 0.18.x.
 * #784: Drop support for Python 3.7, which has been end-of-lifed.

1.8.4
 * #715: Add a monitoring hook for sending backup status to a variety of monitoring services via the
   Apprise library. See the documentation for more information:
   https://torsion.org/borgmatic/docs/how-to/monitor-your-backups/#apprise-hook
 * #748: When an archive filter causes no matching archives for the "rlist" or "info"
   actions, warn the user and suggest how to remove the filter.
 * #768: Fix a traceback when an invalid command-line flag or action is used.
 * #771: Fix normalization of deprecated sections ("location:", "storage:", "hooks:", etc.) to
   support empty sections without erroring.
 * #774: Disallow the "--dry-run" flag with the "borg" action, as borgmatic can't guarantee the Borg
   command won't have side effects.

1.8.3
 * #665: BREAKING: Simplify logging logic as follows: Syslog verbosity is now disabled by
   default, but setting the "--syslog-verbosity" flag enables it regardless of whether you're at an
   interactive console. Additionally, "--log-file-verbosity" and "--monitoring-verbosity" now
   default to 1 (info about steps borgmatic is taking) instead of 0. And both syslog logging and
   file logging can be enabled simultaneously.
 * #743: Add a monitoring hook for sending backup status and logs to Grafana Loki. See the
   documentation for more information:
   https://torsion.org/borgmatic/docs/how-to/monitor-your-backups/#loki-hook
 * #753: When "archive_name_format" is not set, filter archives using the default archive name
   format.
 * #754: Fix error handling to log command output as one record per line instead of truncating
   too-long output and swallowing the end of some Borg error messages.
 * #757: Update documentation so "sudo borgmatic" works for pipx borgmatic installations.
 * #761: Fix for borgmatic not stopping Borg immediately when the user presses ctrl-C.
 * Update documentation to recommend installing/upgrading borgmatic with pipx instead of pip. See the
   documentation for more information:
   https://torsion.org/borgmatic/docs/how-to/set-up-backups/#installation
   https://torsion.org/borgmatic/docs/how-to/upgrade/#upgrading-borgmatic

1.8.2
 * #345: Add "key export" action to export a copy of the repository key for safekeeping in case
   the original goes missing or gets damaged.
 * #727: Add a MariaDB database hook that uses native MariaDB commands instead of the deprecated
   MySQL ones. Be aware though that any existing backups made with the "mysql_databases:" hook are
   only restorable with a "mysql_databases:" configuration.
 * #738: Fix for potential data loss (data not getting restored) in which the database "restore"
   action didn't actually restore anything and indicated success anyway.
 * Remove the deprecated use of the MongoDB hook's "--db" flag for database restoration.
 * Add source code reference documentation for getting oriented with the borgmatic code as a
   developer: https://torsion.org/borgmatic/docs/reference/source-code/

1.8.1
 * #326: Add documentation for restoring a database to an alternate host:
   https://torsion.org/borgmatic/docs/how-to/backup-your-databases/#restore-to-an-alternate-host
 * #697: Add documentation for "bootstrap" action:
   https://torsion.org/borgmatic/docs/how-to/extract-a-backup/#extract-the-configuration-files-used-to-create-an-archive
 * #725: Add "store_config_files" option for disabling the automatic backup of configuration files
   used by the "config bootstrap" action.
 * #728: Fix for "prune" action error when using the "keep_exclude_tags" option.
 * #730: Fix for Borg's interactive prompt on the "check --repair" action automatically getting
   answered "NO" even when the "check_i_know_what_i_am_doing" option isn't set.
 * #732: Include multiple configuration files with a single "!include". See the documentation for
   more information:
   https://torsion.org/borgmatic/docs/how-to/make-per-application-backups/#multiple-merge-includes
 * #734: Omit "--glob-archives" or "--match-archives" Borg flag when its value would be "*" (meaning
   all archives).

1.8.0
 * #575: BREAKING: For the "borgmatic borg" action, instead of implicitly injecting
   repository/archive into the resulting Borg command-line, pass repository to Borg via an
   environment variable and make archive available for explicit use in your commands. See the
   documentation for more information:
   https://torsion.org/borgmatic/docs/how-to/run-arbitrary-borg-commands/
 * #719: Fix an error when running "borg key export" through borgmatic.
 * #720: Fix an error when dumping a database and the "exclude_nodump" option is set.
 * #724: Add "check_i_know_what_i_am_doing" option to bypass Borg confirmation prompt when running
   "check --repair".
 * When merging two configuration files, error gracefully if the two files do not adhere to the same
   format.
 * #721: Remove configuration sections ("location:", "storage:", "hooks:", etc.), while still
   keeping deprecated support for them. Now, all options are at the same level, and you don't need
   to worry about commenting/uncommenting section headers when you change an option (if you remove
   your sections first).
 * #721: BREAKING: The retention prefix and the consistency prefix can no longer have different
   values (unless one is not set).
 * #721: BREAKING: The storage umask and the hooks umask can no longer have different values (unless
   one is not set).
 * BREAKING: Flags like "--config" that previously took multiple values now need to be given once
   per value, e.g. "--config first.yaml --config second.yaml" instead of "--config first.yaml
   second.yaml". This prevents argument parsing errors on ambiguous commands.
 * BREAKING: Remove the deprecated (and silently ignored) "--successful" flag on the "list" action,
   as newer versions of Borg list successful (non-checkpoint) archives by default.
 * All deprecated configuration option values now generate warning logs.
 * Remove the deprecated (and non-functional) "--excludes" flag in favor of excludes within
   configuration.
 * Fix an error when logging too-long command output during error handling. Now, long command output
   is truncated before logging.

1.7.15
 * #326: Add configuration options and command-line flags for backing up a database from one
   location while restoring it somewhere else.
 * #399: Add a documentation troubleshooting note for MySQL/MariaDB authentication errors.
 * #529: Remove upgrade-borgmatic-config command for upgrading borgmatic 1.1.0 INI-style
   configuration.
 * #529: Deprecate generate-borgmatic-config in favor of new "config generate" action.
 * #529: Deprecate validate-borgmatic-config in favor of new "config validate" action.
 * #697, #712, #716: Extract borgmatic configuration from backup via new "config bootstrap"
   action—even when borgmatic has no configuration yet!
 * #669: Add sample systemd user service for running borgmatic as a non-root user.
 * #711, #713: Fix an error when "data" check time files are accessed without getting upgraded
   first.

1.7.14
 * #484: Add a new verbosity level (-2) to disable output entirely (for console, syslog, log file,
   or monitoring), so not even errors are shown.
 * #688: Tweak archive check probing logic to use the newest timestamp found when multiple exist.
 * #659: Add Borg 2 date-based matching flags to various actions for archive selection.
 * #703: Fix an error when loading the configuration schema on Fedora Linux.
 * #704: Fix "check" action error when repository and archive checks are configured but the archive
   check gets skipped due to the configured frequency.
 * #706: Fix "--archive latest" on "list" and "info" actions that only worked on the first of
   multiple configured repositories.

1.7.13
 * #375: Restore particular PostgreSQL schemas from a database dump via "borgmatic restore --schema"
   flag. See the documentation for more information:
   https://torsion.org/borgmatic/docs/how-to/backup-your-databases/#restore-particular-schemas
 * #678: Fix error from PostgreSQL when dumping a database with a "format" of "plain".
 * #678: Fix PostgreSQL hook to support "psql_command" and "pg_restore_command" options containing
   commands with arguments.
 * #678: Fix calls to psql in PostgreSQL hook to ignore "~/.psqlrc", whose settings can break
   database dumping.
 * #680: Add support for logging each log line as a JSON object via global "--log-json" flag.
 * #682: Fix "source_directories_must_exist" option to expand globs and tildes in source directories.
 * #684: Rename "master" development branch to "main" to use more inclusive language. You'll need to
   update your development checkouts accordingly.
 * #686: Add fish shell completion script so you can tab-complete on the borgmatic command-line. See
   the documentation for more information:
   https://torsion.org/borgmatic/docs/how-to/set-up-backups/#shell-completion
 * #687: Fix borgmatic error when not finding the configuration schema for certain "pip install
   --editable" development installs.
 * #688: Fix archive checks being skipped even when particular archives haven't been checked
   recently. This occurred when using multiple borgmatic configuration files with different
   "archive_name_format"s, for instance.
 * #691: Fix error in "borgmatic restore" action when the configured repository path is relative
   instead of absolute.
 * #694: Run "borgmatic borg" action without capturing output so interactive prompts and flags like
   "--progress" still work.

1.7.12
 * #413: Add "log_file" context to command hooks so your scripts can consume the borgmatic log file.
   See the documentation for more information:
   https://torsion.org/borgmatic/docs/how-to/add-preparation-and-cleanup-steps-to-backups/
 * #666, #670: Fix error when running the "info" action with the "--match-archives" or "--archive"
   flags. Also fix the "--match-archives"/"--archive" flags to correctly override the
   "match_archives" configuration option for the "transfer", "list", "rlist", and "info" actions.
 * #668: Fix error when running the "prune" action with both "archive_name_format" and "prefix"
   options set.
 * #672: Selectively shallow merge certain mappings or sequences when including configuration files.
   See the documentation for more information:
   https://torsion.org/borgmatic/docs/how-to/make-per-application-backups/#shallow-merge
 * #672: Selectively omit list values when including configuration files. See the documentation for
   more information:
   https://torsion.org/borgmatic/docs/how-to/make-per-application-backups/#list-merge
 * #673: View the results of configuration file merging via "validate-borgmatic-config --show" flag.
   See the documentation for more information:
   https://torsion.org/borgmatic/docs/how-to/make-per-application-backups/#debugging-includes
 * Add optional support for running end-to-end tests and building documentation with rootless Podman
   instead of Docker.

1.7.11
 * #479, #588: BREAKING: Automatically use the "archive_name_format" option to filter which archives
   get used for borgmatic actions that operate on multiple archives. Override this behavior with the
   new "match_archives" option in the storage section. This change is "breaking" in that it silently
   changes which archives get considered for "rlist", "prune", "check", etc. See the documentation
   for more information:
   https://torsion.org/borgmatic/docs/how-to/make-per-application-backups/#archive-naming
 * #479, #588: The "prefix" options have been deprecated in favor of the new "archive_name_format"
   auto-matching behavior and the "match_archives" option.
 * #658: Add "--log-file-format" flag for customizing the log message format. See the documentation
   for more information:
   https://torsion.org/borgmatic/docs/how-to/inspect-your-backups/#logging-to-file
 * #662: Fix regression in which the "check_repositories" option failed to match repositories.
 * #663: Fix regression in which the "transfer" action produced a traceback.
 * Add spellchecking of source code during test runs.

1.7.10
 * #396: When a database command errors, display and log the error message instead of swallowing it.
 * #501: Optionally error if a source directory does not exist via "source_directories_must_exist"
   option in borgmatic's location configuration.
 * #576: Add support for "file://" paths within "repositories" option.
 * #612: Define and use custom constants in borgmatic configuration files. See the documentation for
   more information:
   https://torsion.org/borgmatic/docs/how-to/make-per-application-backups/#constant-interpolation
 * #618: Add support for BORG_FILES_CACHE_TTL environment variable via "borg_files_cache_ttl" option
   in borgmatic's storage configuration.
 * #623: Fix confusing message when an error occurs running actions for a configuration file.
 * #635: Add optional repository labels so you can select a repository via "--repository yourlabel"
   at the command-line. See the configuration reference for more information:
   https://torsion.org/borgmatic/docs/reference/configuration/
 * #649: Add documentation on backing up a database running in a container:
   https://torsion.org/borgmatic/docs/how-to/backup-your-databases/#containers
 * #655: Fix error when databases are configured and a source directory doesn't exist.
 * Add code style plugins to enforce use of Python f-strings and prevent single-letter variables.
   To join in the pedantry, refresh your test environment with "tox --recreate".
 * Rename scripts/run-full-dev-tests to scripts/run-end-to-end-dev-tests and make it run end-to-end
   tests only. Continue using tox to run unit and integration tests.

1.7.9
 * #295: Add a SQLite database dump/restore hook.
 * #304: Change the default action order when no actions are specified on the command-line to:
   "create", "prune", "compact", "check". If you'd like to retain the old ordering ("prune" and
   "compact" first), then specify actions explicitly on the command-line.
 * #304: Run any command-line actions in the order specified instead of using a fixed ordering.
 * #564: Add "--repository" flag to all actions where it makes sense, so you can run borgmatic on
   a single configured repository instead of all of them.
 * #628: Add a Healthchecks "log" state to send borgmatic logs to Healthchecks without signalling
   success or failure.
 * #647: Add "--strip-components all" feature on the "extract" action to remove leading path
   components of files you extract. Must be used with the "--path" flag.
 * Add support for Python 3.11.

1.7.8
 * #620: With the "create" action and the "--list" ("--files") flag, only show excluded files at
   verbosity 2.
 * #621: Add optional authentication to the ntfy monitoring hook.
 * With the "create" action, only one of "--list" ("--files") and "--progress" flags can be used.
   This lines up with the new behavior in Borg 2.0.0b5.
 * Internally support new Borg 2.0.0b5 "--filter" status characters / item flags for the "create"
   action.
 * Fix the "create" action with the "--dry-run" flag querying for databases when a PostgreSQL/MySQL
   "all" database is configured. Now, these queries are skipped due to the dry run.
 * Add "--repository" flag to the "rcreate" action to optionally select one configured repository to
   create.
 * Add "--progress" flag to the "transfer" action, new in Borg 2.0.0b5.
 * Add "checkpoint_volume" configuration option to creates checkpoints every specified number of
   bytes during a long-running backup, new in Borg 2.0.0b5.

1.7.7
 * #642: Add MySQL database hook "add_drop_database" configuration option to control whether dumped
   MySQL databases get dropped right before restore.
 * #643: Fix for potential data loss (data not getting backed up) when dumping large "directory"
   format PostgreSQL/MongoDB databases. Prior to the fix, these dumps would not finish writing to
   disk before Borg consumed them. Now, the dumping process completes before Borg starts. This only
   applies to "directory" format databases; other formats still stream to Borg without using
   temporary disk space.
 * Fix MongoDB "directory" format to work with mongodump/mongorestore without error. Prior to this
   fix, only the "archive" format worked.

1.7.6
 * #393, #438, #560: Optionally dump "all" PostgreSQL/MySQL databases to separate files instead of
   one combined dump file, allowing more convenient restores of individual databases. You can enable
   this by specifying the database dump "format" option when the database is named "all".
 * #602: Fix logs that interfere with JSON output by making warnings go to stderr instead of stdout.
 * #622: Fix traceback when include merging configuration files on ARM64.
 * #629: Skip warning about excluded special files when no special files have been excluded.
 * #630: Add configuration options for database command customization: "list_options",
   "restore_options", and "analyze_options" for PostgreSQL, "restore_options" for MySQL, and
   "restore_options" for MongoDB.

1.7.5
 * #311: Override PostgreSQL dump/restore commands via configuration options.
 * #604: Fix traceback when a configuration section is present but lacking any options.
 * #607: Clarify documentation examples for include merging and deep merging.
 * #611: Fix "data" consistency check to support "check_last" and consistency "prefix" options.
 * #613: Clarify documentation about multiple repositories and separate configuration files.

1.7.4
 * #596: Fix special file detection erroring when broken symlinks are encountered.
 * #597, #598: Fix regression in which "check" action errored on certain systems ("Cannot determine
   Borg repository ID").

1.7.3
 * #357: Add "break-lock" action for removing any repository and cache locks leftover from Borg
   aborting.
 * #360: To prevent Borg hangs, unconditionally delete stale named pipes before dumping databases.
 * #587: When database hooks are enabled, auto-exclude special files from a "create" action to
   prevent Borg from hanging. You can override/prevent this behavior by explicitly setting the
   "read_special" option to true.
 * #587: Warn when ignoring a configured "read_special" value of false, as true is needed when
   database hooks are enabled.
 * #589: Update sample systemd service file to allow system "idle" (e.g. a video monitor turning
   off) while borgmatic is running.
 * #590: Fix for potential data loss (data not getting backed up) when the "patterns_from" option
   was used with "source_directories" (or the "~/.borgmatic" path existed, which got injected into
   "source_directories" implicitly). The fix is for borgmatic to convert "source_directories" into
   patterns whenever "patterns_from" is used, working around a Borg bug:
   https://github.com/borgbackup/borg/issues/6994
 * #590: In "borgmatic create --list" output, display which files get excluded from the backup due
   to patterns or excludes.
 * #591: Add support for Borg 2's "--match-archives" flag. This replaces "--glob-archives", which
   borgmatic now treats as an alias for "--match-archives". But note that the two flags have
   slightly different syntax. See the Borg 2 changelog for more information:
   https://borgbackup.readthedocs.io/en/2.0.0b3/changes.html#version-2-0-0b3-2022-10-02
 * Fix for "borgmatic --archive latest" not finding the latest archive when a verbosity is set.

1.7.2
 * #577: Fix regression in which "borgmatic info --archive ..." showed repository info instead of
   archive info with Borg 1.
 * #582: Fix hang when database hooks are enabled and "patterns" contains a parent directory of
   "~/.borgmatic".

1.7.1
 * #542: Make the "source_directories" option optional. This is useful for "check"-only setups or
   using "patterns" exclusively.
 * #574: Fix for potential data loss (data not getting backed up) when the "patterns" option was
   used with "source_directories" (or the "~/.borgmatic" path existed, which got injected into
   "source_directories" implicitly). The fix is for borgmatic to convert "source_directories" into
   patterns whenever "patterns" is used, working around a Borg bug:
   https://github.com/borgbackup/borg/issues/6994

1.7.0
 * #463: Add "before_actions" and "after_actions" command hooks that run before/after all the
   actions for each repository. These new hooks are a good place to run per-repository steps like
   mounting/unmounting a remote filesystem.
 * #463: Update documentation to cover per-repository configurations:
   https://torsion.org/borgmatic/docs/how-to/make-per-application-backups/
 * #557: Support for Borg 2 while still working with Borg 1. This includes new borgmatic actions
   like "rcreate" (replaces "init"), "rlist" (list archives in repository), "rinfo" (show repository
   info), and "transfer" (for upgrading Borg repositories). For the most part, borgmatic tries to
   smooth over differences between Borg 1 and 2 to make your upgrade process easier. However, there
   are still a few cases where Borg made breaking changes. See the Borg 2.0 changelog for more
   information: https://www.borgbackup.org/releases/borg-2.0.html
 * #557: If you install Borg 2, you'll need to manually upgrade your existing Borg 1 repositories
   before use. Note that Borg 2 stable is not yet released as of this borgmatic release, so don't
   use Borg 2 for production until it is! See the documentation for more information:
   https://torsion.org/borgmatic/docs/how-to/upgrade/#upgrading-borg
 * #557: Rename several configuration options to match Borg 2: "remote_rate_limit" is now
   "upload_rate_limit", "numeric_owner" is "numeric_ids", and "bsd_flags" is "flags". borgmatic
   still works with the old options.
 * #557: Remote repository paths without the "ssh://" syntax are deprecated but still supported for
   now. Remote repository paths containing "~" are deprecated in borgmatic and no longer work in
   Borg 2.
 * #557: Omitting the "--archive" flag on the "list" action is deprecated when using Borg 2. Use
   the new "rlist" action instead.
 * #557: The "--dry-run" flag can now be used with the "rcreate"/"init" action.
 * #565: Fix handling of "repository" and "data" consistency checks to prevent invalid Borg flags.
 * #566: Modify "mount" and "extract" actions to require the "--repository" flag when multiple
   repositories are configured.
 * #571: BREAKING: Remove old-style command-line action flags like "--create, "--list", etc. If
   you're already using actions like "create" and "list" instead, this change should not affect you.
 * #571: BREAKING: Rename "--files" flag on "prune" action to "--list", as it lists archives, not
   files.
 * #571: Add "--list" as alias for "--files" flag on "create" and "export-tar" actions.
 * Add support for disabling TLS verification in Healthchecks monitoring hook with "verify_tls"
   option.

1.6.6
 * #559: Update documentation about configuring multiple consistency checks or multiple databases.
 * #560: Fix all database hooks to error when the requested database to restore isn't present in the
   Borg archive.
 * #561: Fix command-line "--override" flag to continue supporting old configuration file formats.
 * #563: Fix traceback with "create" action and "--json" flag when a database hook is configured.

1.6.5
 * #553: Fix logging to include the full traceback when Borg experiences an internal error, not just
   the first few lines.
 * #554: Fix all monitoring hooks to warn if the server returns an HTTP 4xx error. This can happen
   with Healthchecks, for instance, when using an invalid ping URL.
 * #555: Fix environment variable plumbing so options like "encryption_passphrase" and
   "encryption_passcommand" in one configuration file aren't used for other configuration files.

1.6.4
 * #546, #382: Keep your repository passphrases and database passwords outside of borgmatic's
   configuration file with environment variable interpolation. See the documentation for more
   information: https://torsion.org/borgmatic/docs/how-to/provide-your-passwords/

1.6.3
 * #541: Add "borgmatic list --find" flag for searching for files across multiple archives, useful
   for hunting down that file you accidentally deleted so you can extract it. See the documentation
   for more information:
   https://torsion.org/borgmatic/docs/how-to/inspect-your-backups/#searching-for-a-file
 * #543: Add a monitoring hook for sending push notifications via ntfy. See the documentation for
   more information: https://torsion.org/borgmatic/docs/how-to/monitor-your-backups/#ntfy-hook
 * Fix Bash completion script to no longer alter your shell's settings (complain about unset
   variables or error on pipe failures).
 * Deprecate "borgmatic list --successful" flag, as listing only non-checkpoint (successful)
   archives is now the default in newer versions of Borg.

1.6.2
 * #523: Reduce the default consistency check frequency and support configuring the frequency
   independently for each check. Also add "borgmatic check --force" flag to ignore configured
   frequencies. See the documentation for more information:
   https://torsion.org/borgmatic/docs/how-to/deal-with-very-large-backups/#check-frequency
 * #536: Fix generate-borgmatic-config to support more complex schema changes like the new
   Healthchecks configuration options when the "--source" flag is used.
 * #538: Add support for "borgmatic borg debug" command.
 * #539: Add "generate-borgmatic-config --overwrite" flag to replace an existing destination file.
 * Add Bash completion script so you can tab-complete the borgmatic command-line. See the
   documentation for more information:
   https://torsion.org/borgmatic/docs/how-to/set-up-backups/#shell-completion

1.6.1
 * #294: Add Healthchecks monitoring hook "ping_body_limit" option to configure how many bytes of
   logs to send to the Healthchecks server.
 * #402: Remove the error when "archive_name_format" is specified but a retention prefix isn't. 
 * #420: Warn when an unsupported variable is used in a hook command.
 * #439: Change connection failures for monitoring hooks (Healthchecks, Cronitor, PagerDuty, and
   Cronhub) to be warnings instead of errors. This way, the monitoring system failing does not block
   backups.
 * #460: Add Healthchecks monitoring hook "send_logs" option to enable/disable sending borgmatic
   logs to the Healthchecks server.
 * #525: Add Healthchecks monitoring hook "states" option to only enable pinging for particular
   monitoring states (start, finish, fail).
 * #528: Improve the error message when a configuration override contains an invalid value.
 * #531: BREAKING: When deep merging common configuration, merge colliding list values by appending
   them. Previously, one list replaced the other.
 * #532: When a configuration include is a relative path, load it from either the current working
   directory or from the directory containing the file doing the including. Previously, only the
   working directory was used.
 * Add a randomized delay to the sample systemd timer to spread out the load on a server.
 * Change the configuration format for borgmatic monitoring hooks (Healthchecks, Cronitor,
   PagerDuty, and Cronhub) to specify the ping URL / integration key as a named option. The intent
   is to support additional options (some in this release). This change is backwards-compatible.
 * Add emojis to documentation table of contents to make it easier to find particular how-to and
   reference guides at a glance.

1.6.0
 * #381: BREAKING: Greatly simplify configuration file reuse by deep merging when including common
   configuration. See the documentation for more information:
   https://torsion.org/borgmatic/docs/how-to/make-per-application-backups/#include-merging
 * #473: BREAKING: Instead of executing "before" command hooks before all borgmatic actions run (and
   "after" hooks after), execute these hooks right before/after the corresponding action. E.g.,
   "before_check" now runs immediately before the "check" action. This better supports running
   timing-sensitive tasks like pausing containers. Side effect: before/after command hooks now run
   once for each configured repository instead of once per configuration file. Additionally, the
   "repositories" interpolated variable has been changed to "repository", containing the path to the
   current repository for the hook. See the documentation for more information:
   https://torsion.org/borgmatic/docs/how-to/add-preparation-and-cleanup-steps-to-backups/
 * #513: Add mention of sudo's "secure_path" option to borgmatic installation documentation.
 * #515: Fix "borgmatic borg key ..." to pass parameters to Borg in the correct order.
 * #516: Fix handling of TERM signal to exit borgmatic, not just forward the signal to Borg.
 * #517: Fix borgmatic exit code (so it's zero) when initial Borg calls fail but later retries
   succeed.
 * Change Healthchecks logs truncation size from 10k bytes to 100k bytes, corresponding to that
   same change on Healthchecks.io.

1.5.24
 * #431: Add "working_directory" option to support source directories with relative paths.
 * #444: When loading a configuration file that is unreadable due to file permissions, warn instead
   of erroring. This supports running borgmatic as a non-root user with configuration in ~/.config
   even if there is an unreadable global configuration file in /etc.
 * #469: Add "repositories" context to "before_*" and "after_*" command action hooks. See the
   documentation for more information:
   https://torsion.org/borgmatic/docs/how-to/add-preparation-and-cleanup-steps-to-backups/
 * #486: Fix handling of "patterns_from" and "exclude_from" options to error instead of warning when
   referencing unreadable files and "create" action is run.
 * #507: Fix Borg usage error in the "compact" action when running "borgmatic --dry-run". Now, skip
   "compact" entirely during a dry run.

1.5.23
 * #394: Compact repository segments and free space with new "borgmatic compact" action. Borg 1.2+
   only. Also run "compact" by default when no actions are specified, as "prune" in Borg 1.2 no
   longer frees up space unless "compact" is run.
 * #394: When using the "atime", "bsd_flags", "numeric_owner", or "remote_rate_limit" options,
   tailor the flags passed to Borg depending on the Borg version.
 * #480, #482: Fix traceback when a YAML validation error occurs.

1.5.22
 * #288: Add database dump hook for MongoDB.
 * #470: Move mysqldump options to the beginning of the command due to MySQL bug 30994.
 * #471: When command-line configuration override produces a parse error, error cleanly instead of
   tracebacking.
 * #476: Fix unicode error when restoring particular MySQL databases.
 * Drop support for Python 3.6, which has been end-of-lifed.
 * Add support for Python 3.10.

1.5.21
 * #28: Optionally retry failing backups via "retries" and "retry_wait" configuration options.
 * #306: Add "list_options" MySQL configuration option for passing additional arguments to MySQL
   list command.
 * #459: Add support for old version (2.x) of jsonschema library.

1.5.20
 * Re-release with correct version without dev0 tag.

1.5.19
 * #387: Fix error when configured source directories are not present on the filesystem at the time
   of backup. Now, Borg will complain, but the backup will still continue.
 * #455: Mention changing borgmatic path in cron documentation.
 * Update sample systemd service file with more granular read-only filesystem settings.
 * Move Gitea and GitHub hosting from a personal namespace to an organization for better
   collaboration with related projects.
 * 1k ★s on GitHub!

1.5.18
 * #389: Fix "message too long" error when logging to rsyslog.
 * #440: Fix traceback that can occur when dumping a database.

1.5.17
 * #437: Fix error when configuration file contains "umask" option.
 * Remove test dependency on vim and /dev/urandom.

1.5.16
 * #379: Suppress console output in sample crontab and systemd service files.
 * #407: Fix syslog logging on FreeBSD.
 * #430: Fix hang when restoring a PostgreSQL "tar" format database dump.
 * Better error messages! Switch the library used for validating configuration files (from pykwalify
   to jsonschema).
 * Link borgmatic Ansible role from installation documentation:
   https://torsion.org/borgmatic/docs/how-to/set-up-backups/#other-ways-to-install

1.5.15
 * #419: Document use case of running backups conditionally based on laptop power level:
   https://torsion.org/borgmatic/docs/how-to/backup-to-a-removable-drive-or-an-intermittent-server/
 * #425: Run arbitrary Borg commands with new "borgmatic borg" action. See the documentation for
   more information: https://torsion.org/borgmatic/docs/how-to/run-arbitrary-borg-commands/

1.5.14
 * #390: Add link to Hetzner storage offering from the documentation.
 * #398: Clarify canonical home of borgmatic in documentation.
 * #406: Clarify that spaces in path names should not be backslashed in path names.
 * #423: Fix error handling to error loudly when Borg gets killed due to running out of memory!
 * Fix build so as not to attempt to build and push documentation for a non-main branch.
 * "Fix" build failure with Alpine Edge by switching from Edge to Alpine 3.13.
 * Move #borgmatic IRC channel from Freenode to Libera Chat due to Freenode takeover drama.
   IRC connection info: https://torsion.org/borgmatic/#issues

1.5.13
 * #373: Document that passphrase is used for Borg keyfile encryption, not just repokey encryption.
 * #404: Add support for ruamel.yaml 0.17.x YAML parsing library.
 * Update systemd service example to return a permission error when a system call isn't permitted
   (instead of terminating borgmatic outright).
 * Drop support for Python 3.5, which has been end-of-lifed.
 * Add support for Python 3.9.
 * Update versions of test dependencies (test_requirements.txt and test containers).
 * Only support black code formatter on Python 3.8+. New black dependencies make installation
   difficult on older versions of Python.
 * Replace "improve this documentation" form with link to support and ticket tracker.

1.5.12
 * Fix for previous release with incorrect version suffix in setup.py. No other changes.

1.5.11
 * #341: Add "temporary_directory" option for changing Borg's temporary directory.
 * #352: Lock down systemd security settings in sample systemd service file.
 * #355: Fix traceback when a database hook value is null in a configuration file.
 * #361: Merge override values when specifying the "--override" flag multiple times. The previous
   behavior was to take the value of the last "--override" flag only.
 * #367: Fix traceback when upgrading old INI-style configuration with upgrade-borgmatic-config.
 * #368: Fix signal forwarding from borgmatic to Borg resulting in recursion traceback.
 * #369: Document support for Borg placeholders in repository names.

1.5.10
 * #347: Add hooks that run for the "extract" action: "before_extract" and "after_extract".
 * #350: Fix traceback when a configuration directory is non-readable due to directory permissions.
 * Add documentation navigation links on left side of all documentation pages.
 * Clarify documentation on configuration overrides, specifically the portion about list syntax:
   http://torsion.org/borgmatic/docs/how-to/make-per-application-backups/#configuration-overrides
 * Clarify documentation overview of monitoring options:
   http://torsion.org/borgmatic/docs/how-to/monitor-your-backups/

1.5.9
 * #300: Add "borgmatic export-tar" action to export an archive to a tar-formatted file or stream.
 * #339: Fix for intermittent timing-related test failure of logging function.
 * Clarify database documentation about excluding named pipes and character/block devices to prevent
   hangs.
 * Add documentation on how to make backups redundant with multiple repositories:
   https://torsion.org/borgmatic/docs/how-to/make-backups-redundant/

1.5.8
 * #336: Fix for traceback when running Cronitor, Cronhub, and PagerDuty monitor hooks.

1.5.7
 * #327: Fix broken pass-through of BORG_* environment variables to Borg.
 * #328: Fix duplicate logging to Healthchecks and send "after_*" hooks output to Healthchecks.
 * #331: Add SSL support to PostgreSQL database configuration.
 * #333: Fix for potential data loss (data not getting backed up) when borgmatic omitted configured
   source directories in certain situations. Specifically, this occurred when two source directories
   on different filesystems were related by parentage (e.g. "/foo" and "/foo/bar/baz") and the
   one_file_system option was enabled.
 * Update documentation code fragments theme to better match the rest of the page.
 * Improve configuration reference documentation readability via more aggressive word-wrapping in
   configuration schema descriptions.

1.5.6
 * #292: Allow before_backup and similar hooks to exit with a soft failure without altering the
   monitoring status on Healthchecks or other providers. Support this by waiting to ping monitoring
   services with a "start" status until after before_* hooks finish. Failures in before_* hooks
   still trigger a monitoring "fail" status.
 * #316: Fix hang when a stale database dump named pipe from an aborted borgmatic run remains on
   disk.
 * #323: Fix for certain configuration options like ssh_command impacting Borg invocations for
   separate configuration files.
 * #324: Add "borgmatic extract --strip-components" flag to remove leading path components when
   extracting an archive.
 * Tweak comment indentation in generated configuration file for clarity.
 * Link to Borgmacator GNOME AppIndicator from monitoring documentation.

1.5.5
 * #314: Fix regression in support for PostgreSQL's "directory" dump format. Unlike other dump
   formats, the "directory" dump format does not stream directly to/from Borg.
 * #315: Fix enabled database hooks to implicitly set one_file_system configuration option to true.
   This prevents Borg from reading devices like /dev/zero and hanging.
 * #316: Fix hang when streaming a database dump to Borg with implicit duplicate source directories
   by deduplicating them first.
 * #319: Fix error message when there are no MySQL databases to dump for "all" databases.
 * Improve documentation around the installation process. Specifically, making borgmatic commands
   runnable via the system PATH and offering a global install option.

1.5.4
 * #310: Fix legitimate database dump command errors (exit code 1) not being treated as errors by
   borgmatic.
 * For database dumps, replace the named pipe on every borgmatic run. This prevent hangs on stale
   pipes left over from previous runs.
 * Fix error handling to handle more edge cases when executing commands.

1.5.3
 * #258: Stream database dumps and restores directly to/from Borg without using any additional
   filesystem space. This feature is automatic, and works even on restores from archives made with
   previous versions of borgmatic.
 * #293: Documentation on macOS launchd permissions issues with work-around for Full Disk Access.
 * Remove "borgmatic restore --progress" flag, as it now conflicts with streaming database restores.

1.5.2
 * #301: Fix MySQL restore error on "all" database dump by excluding system tables.
 * Fix PostgreSQL restore error on "all" database dump by using "psql" for the restore instead of
   "pg_restore".

1.5.1
 * #289: Tired of looking up the latest successful archive name in order to pass it to borgmatic
   actions? Me too. Now you can specify "--archive latest" to all actions that accept an archive
   flag.
 * #290: Fix the "--stats" and "--files" flags so that they yield output at verbosity 0.
 * Reduce the default verbosity of borgmatic logs sent to Healthchecks monitoring hook. Now, it's
   warnings and errors only. You can increase the verbosity via the "--monitoring-verbosity" flag.
 * Add security policy documentation in SECURITY.md.

1.5.0
 * #245: Monitor backups with PagerDuty hook integration. See the documentation for more
   information: https://torsion.org/borgmatic/docs/how-to/monitor-your-backups/#pagerduty-hook
 * #255: Add per-action hooks: "before_prune", "after_prune", "before_check", and "after_check".
 * #274: Add ~/.config/borgmatic.d as another configuration directory default.
 * #277: Customize Healthchecks log level via borgmatic "--monitoring-verbosity" flag.
 * #280: Change "exclude_if_present" option to support multiple filenames that indicate a directory
   should be excluded from backups, rather than just a single filename.
 * #284: Backup to a removable drive or intermittent server via "soft failure" feature. See the
   documentation for more information:
   https://torsion.org/borgmatic/docs/how-to/backup-to-a-removable-drive-or-an-intermittent-server/
 * #287: View consistency check progress via "--progress" flag for "check" action.
 * For "create" and "prune" actions, no longer list files or show detailed stats at any verbosities
   by default. You can opt back in with "--files" or "--stats" flags.
 * For "list" and "info" actions, show repository names even at verbosity 0.

1.4.22
 * #276, #285: Disable colored output when "--json" flag is used, so as to produce valid JSON output.
 * After a backup of a database dump in directory format, properly remove the dump directory.
 * In "borgmatic --help", don't expand $HOME in listing of default "--config" paths.

1.4.21
 * #268: Override particular configuration options from the command-line via "--override" flag. See
   the documentation for more information:
   https://torsion.org/borgmatic/docs/how-to/make-per-application-backups/#configuration-overrides
 * #270: Only trigger "on_error" hooks and monitoring failures for "prune", "create", and "check"
   actions, and not for other actions.
 * When pruning with verbosity level 1, list pruned and kept archives. Previously, this information
   was only shown at verbosity level 2.

1.4.20
 * Fix repository probing during "borgmatic init" to respect verbosity flag and remote_path option.
 * #249: Update Healthchecks/Cronitor/Cronhub monitoring integrations to fire for "check" and
   "prune" actions, not just "create".

1.4.19
 * #259: Optionally change the internal database dump path via "borgmatic_source_directory" option
   in location configuration section.
 * #271: Support piping "borgmatic list" output to grep by logging certain log levels to console
   stdout and others to stderr.
 * Retain colored output when piping or redirecting in an interactive terminal.
 * Add end-to-end tests for database dump and restore. These are run on developer machines with
   Docker Compose for approximate parity with continuous integration tests.

1.4.18
 * Fix "--repository" flag to accept relative paths.
 * Fix "borgmatic umount" so it only runs Borg once instead of once per repository / configuration
   file.
 * #253: Mount whole repositories via "borgmatic mount" without any "--archive" flag.
 * #269: Filter listed paths via "borgmatic list --path" flag.

1.4.17
 * #235: Pass extra options directly to particular Borg commands, handy for Borg options that
   borgmatic does not yet support natively. Use "extra_borg_options" in the storage configuration
   section.
 * #266: Attempt to repair any inconsistencies found during a consistency check via
   "borgmatic check --repair" flag.

1.4.16
 * #256: Fix for "before_backup" hook not triggering an error when the command contains "borg" and
   has an exit code of 1.
 * #257: Fix for garbled Borg file listing when using "borgmatic create --progress" with
   verbosity level 1 or 2.
 * #260: Fix for missing Healthchecks monitoring payload or HTTP 500 due to incorrect unicode
   encoding.

1.4.15
 * Fix for database dump removal incorrectly skipping some database dumps.
 * #123: Support for mounting an archive as a FUSE filesystem via "borgmatic mount" action, and
   unmounting via "borgmatic umount". See the documentation for more information:
   https://torsion.org/borgmatic/docs/how-to/extract-a-backup/#mount-a-filesystem

1.4.14
 * Show summary log errors regardless of verbosity level, and log the "summary:" header with a log
   level based on the contained summary logs.

1.4.13
 * Show full error logs at "--verbosity 0" so you can see command output without upping the
   verbosity level.

1.4.12
 * #247: With "borgmatic check", consider Borg warnings as errors.
 * Dial back the display of inline error logs a bit, so failed command output doesn't appear
   multiple times in the logs (well, except for the summary).

1.4.11
 * #241: When using the Healthchecks monitoring hook, include borgmatic logs in the payloads for
   completion and failure pings.
 * With --verbosity level 1 or 2, show error logs both inline when they occur and in the summary
   logs at the bottom. With lower verbosity levels, suppress the summary and show error logs when
   they occur.

1.4.10
 * #246: Fix for "borgmatic restore" showing success and incorrectly extracting archive files, even
   when no databases are configured to restore. As this can overwrite files from the archive and
   lead to data loss, please upgrade to get the fix before using "borgmatic restore".
 * Reopen the file given by "--log-file" flag if an external program rotates the log file while
   borgmatic is running.

1.4.9
 * #228: Database dump hooks for MySQL/MariaDB, so you can easily dump your databases before backups
   run.
 * #243: Fix repository does not exist error with "borgmatic extract" when repository is remote.

1.4.8
 * Monitor backups with Cronhub hook integration. See the documentation for more information:
   https://torsion.org/borgmatic/docs/how-to/monitor-your-backups/#cronhub-hook
 * Fix Healthchecks/Cronitor hooks to skip actions when the borgmatic "--dry-run" flag is used.

1.4.7
 * #238: In documentation, clarify when Healthchecks/Cronitor hooks fire in relation to other hooks.
 * #239: Upgrade your borgmatic configuration to get new options and comments via
   "generate-borgmatic-config --source". See the documentation for more information:
   https://torsion.org/borgmatic/docs/how-to/upgrade/#upgrading-your-configuration

1.4.6
 * Verbosity level "-1" for even quieter output: Errors only (#236).

1.4.5
 * Log to file instead of syslog via command-line "--log-file" flag (#233).

1.4.4
 * #234: Support for Borg --keep-exclude-tags and --exclude-nodump options.

1.4.3
 * Monitor backups with Cronitor hook integration. See the documentation for more information:
   https://torsion.org/borgmatic/docs/how-to/monitor-your-backups/#cronitor-hook

1.4.2
 * Extract files to a particular directory via "borgmatic extract --destination" flag.
 * Rename "borgmatic extract --restore-path" flag to "--path" to reduce confusion with the separate
   "borgmatic restore" action. Any uses of "--restore-path" will continue working.

1.4.1
 * #229: Restore backed up PostgreSQL databases via "borgmatic restore" action. See the
   documentation for more information:
   https://torsion.org/borgmatic/docs/how-to/backup-your-databases/
 * Documentation on how to develop borgmatic's documentation:
   https://torsion.org/borgmatic/docs/how-to/develop-on-borgmatic/#documentation-development

1.4.0
 * #225: Database dump hooks for PostgreSQL, so you can easily dump your databases before backups
   run.
 * #230: Rename "borgmatic list --pattern-from" flag to "--patterns-from" to match Borg.

1.3.26
 * #224: Fix "borgmatic list --successful" with a slightly better heuristic for listing successful
   (non-checkpoint) archives.

1.3.25
 * #223: Dead man's switch to detect when backups start failing silently, implemented via
   healthchecks.io hook integration. See the documentation for more information:
   https://torsion.org/borgmatic/docs/how-to/monitor-your-backups/#healthchecks-hook
 * Documentation on monitoring and alerting options for borgmatic backups:
   https://torsion.org/borgmatic/docs/how-to/monitor-your-backups/
 * Automatically rewrite links when developing on documentation locally.

1.3.24
 * #86: Add "borgmatic list --successful" flag to only list successful (non-checkpoint) archives.
 * Add a suggestion form to all documentation pages, so users can submit ideas for improving the
   documentation.
 * Update documentation link to community Arch Linux borgmatic package.

1.3.23
 * #174: More detailed error alerting via runtime context available in "on_error" hook.

1.3.22
 * #144: When backups to one of several repositories fails, keep backing up to the other
   repositories and report errors afterwards.

1.3.21
 * #192: User-defined hooks for global setup or cleanup that run before/after all actions. See the
   documentation for more information:
   https://torsion.org/borgmatic/docs/how-to/add-preparation-and-cleanup-steps-to-backups/

1.3.20
 * #205: More robust sample systemd service: boot delay, network dependency, lowered CPU/IO
   priority, etc.
 * #221: Fix "borgmatic create --progress" output so that it updates on the console in real-time.

1.3.19
 * #219: Fix visibility of "borgmatic prune --stats" output.

1.3.18
 * #220: Fix regression of argument parsing for default actions.

1.3.17
 * #217: Fix error with "borgmatic check --only" command-line flag with "extract" consistency check.

1.3.16
 * #210: Support for Borg check --verify-data flag via borgmatic "data" consistency check.
 * #210: Override configured consistency checks via "borgmatic check --only" command-line flag.
 * When generating sample configuration with generate-borgmatic-config, add a space after each "#"
   comment indicator.

1.3.15
 * #208: Fix for traceback when the "checks" option has an empty value.
 * #209: Bypass Borg error about a moved repository via "relocated_repo_access_is_ok" option in
   borgmatic storage configuration section.
 * #213: Reorder arguments passed to Borg to fix duplicate directories when using Borg patterns.
 * #214: Fix for hook erroring with exit code 1 not being interpreted as an error.

1.3.14
 * #204: Do not treat Borg warnings (exit code 1) as failures.
 * When validating configuration files, require strings instead of allowing any scalar type.

1.3.13
 * #199: Add note to documentation about using spaces instead of tabs for indentation, as YAML does
   not allow tabs.
 * #203: Fix compatibility with ruamel.yaml 0.16.x.
 * If a "prefix" option in borgmatic's configuration has an empty value (blank or ""), then disable
   default prefix.

1.3.12
 * Only log to syslog when run from a non-interactive console (e.g. a cron job).
 * Remove unicode byte order mark from syslog output so it doesn't show up as a literal in rsyslog
   output. See discussion on #197.

1.3.11
 * #193: Pass through several "borg list" and "borg info" flags like --short, --format, --sort-by,
   --first, --last, etc. via borgmatic command-line flags.
 * Add borgmatic info --repository and --archive command-line flags to display info for individual
   repositories or archives.
 * Support for Borg --noatime, --noctime, and --nobirthtime flags via corresponding options in
   borgmatic configuration location section.

1.3.10
 * #198: Fix for Borg create error output not showing up at borgmatic verbosity level zero.

1.3.9
 * #195: Switch to command-line actions as more traditional sub-commands, e.g. "borgmatic create",
   "borgmatic prune", etc. However, the classic dashed options like "--create" still work!

1.3.8
 * #191: Disable console color via "color" option in borgmatic configuration output section.

1.3.7
 * #196: Fix for unclear error message for invalid YAML merge include.
 * #197: Don't color syslog output.
 * Change default syslog verbosity to show errors only.

1.3.6
 * #53: Log to syslog in addition to existing console logging. Add --syslog-verbosity flag to
   customize the log level. See the documentation for more information:
   https://torsion.org/borgmatic/docs/how-to/inspect-your-backups/
 * #178: Look for .yml configuration file extension in addition to .yaml.
 * #189: Set umask used when executing hooks via "umask" option in borgmatic hooks section.
 * Remove Python cache files before each Tox run.
 * Add #borgmatic Freenode IRC channel to documentation.
 * Add Borg/borgmatic hosting providers section to documentation.
 * Add files for building documentation into a Docker image for web serving.
 * Upgrade project build server from Drone 0.8 to 1.1.
 * Build borgmatic documentation during continuous integration.
 * We're nearly at 500 ★s on GitHub. We can do this!

1.3.5
 * #153: Support for various Borg directory environment variables (BORG_CONFIG_DIR, BORG_CACHE_DIR,
   etc.) via options in borgmatic's storage configuration.
 * #177: Fix for regression with missing verbose log entries.

1.3.4
 * Part of #125: Color borgmatic (but not Borg) output when using an interactive terminal.
 * #166: Run tests for all installed versions of Python.
 * #168: Update README with continuous integration badge.
 * #169: Automatically sort Python imports in code.
 * Document installing borgmatic with pip install --user instead of a system Python install.
 * Get more reproducible builds by pinning the versions of pip and tox used to run tests.
 * Factor out build/test configuration from tox.ini file.

1.3.3
 * Add validate-borgmatic-config command, useful for validating borgmatic config generated by
   configuration management or even edited by hand.

1.3.2
 * #160: Fix for hooks executing when using --dry-run. Now hooks are skipped during a dry run.

1.3.1
 * #155: Fix for invalid JSON output when using multiple borgmatic configuration files.
 * #157: Fix for seemingly random filename ordering when running through a directory of
   configuration files.
 * Fix for empty JSON output when using --create --json.
 * Now capturing Borg output only when --json flag is used. Previously, borgmatic delayed Borg
   output even without the --json flag.

1.3.0
 * #148: Configuration file includes and merging via "!include" tag to support reuse of common
   options across configuration files.

1.2.18
 * #147: Support for Borg create/extract --numeric-owner flag via "numeric_owner" option in
   borgmatic's location section.

1.2.17
 * #140: List the files within an archive via --list --archive option.

1.2.16
 * #119: Include a sample borgmatic configuration file in the documentation.
 * #123: Support for Borg archive restoration via borgmatic --extract command-line flag.
 * Refactor documentation into multiple separate pages for clarity and findability.
 * Organize options within command-line help into logical groups.
 * Exclude tests from distribution packages.

1.2.15
 * #127: Remove date echo from schema example, as it's not a substitute for real logging.
 * #132: Leave exclude_patterns glob expansion to Borg, since doing it in borgmatic leads to
   confusing behavior.
 * #136: Handle and format validation errors raised during argument parsing.
 * #138: Allow use of --stats flag when --create or --prune flags are implied.

1.2.14
 * #103: When generating sample configuration with generate-borgmatic-config, document the defaults
   for each option.
 * #116: When running multiple configuration files, attempt all configuration files even if one of
   them errors. Log a summary of results at the end.
 * Add borgmatic --version command-line flag to get the current installed version number.

1.2.13
 * #100: Support for --stats command-line flag independent of --verbosity.
 * #117: With borgmatic --init command-line flag, proceed without erroring if a repository already
   exists.

1.2.12
 * #110: Support for Borg repository initialization via borgmatic --init command-line flag.
 * #111: Update Borg create --filter values so a dry run lists files to back up.
 * #113: Update README with link to a new/forked Docker image.
 * Prevent deprecated --excludes command-line option from being used.
 * Refactor README a bit to flow better for first-time users.
 * Update README with a few additional borgmatic packages (Debian and Ubuntu).

1.2.11
 * #108: Support for Borg create --progress via borgmatic command-line flag.

1.2.10
 * #105: Support for Borg --chunker-params create option via "chunker_params" option in borgmatic's
   storage section.

1.2.9
 * #102: Fix for syntax error that occurred in Python 3.5 and below.
 * Make automated tests support running in Python 3.5.

1.2.8
 * #73: Enable consistency checks for only certain repositories via "check_repositories" option in
   borgmatic's consistency configuration. Handy for large repositories that take forever to check.
 * Include link to issue tracker within various command output.
 * Run continuous integration tests on a matrix of Python and Borg versions.

1.2.7
 * #98: Support for Borg --keep-secondly prune option.
 * Use Black code formatter and Flake8 code checker as part of running automated tests.
 * Add an end-to-end automated test that actually integrates with Borg.
 * Set up continuous integration for borgmatic automated tests on projects.evoworx.org.

1.2.6
 * Fix generated configuration to also include a "keep_daily" value so pruning works out of the
   box.

1.2.5
 * #57: When generating sample configuration with generate-borgmatic-config, comment out all
   optional configuration so as to streamline the initial configuration process.

1.2.4
 * Fix for archive checking traceback due to parameter mismatch.

1.2.3
 * #64, #90, #92: Rewrite of logging system. Now verbosity flags passed to Borg are derived from
   borgmatic's log level. Note that the output of borgmatic might slightly change.
 * Part of #80: Support for Borg create --read-special via "read_special" option in borgmatic's
   location configuration.
 * #87: Support for Borg create --checkpoint-interval via "checkpoint_interval" option in
   borgmatic's storage configuration.
 * #88: Fix declared pykwalify compatibility version range in setup.py to prevent use of ancient
   versions of pykwalify with large version numbers.
 * #89: Pass --show-rc option to Borg when at highest verbosity level.
 * #94: Support for Borg --json option via borgmatic command-line to --create archives.

1.2.2
 * #85: Fix compatibility issue between pykwalify and ruamel.yaml 0.15.52, which manifested in
   borgmatic as a pykwalify RuleError.

1.2.1
 * Skip before/after backup hooks when only doing --prune, --check, --list, and/or --info.
 * #71: Support for XDG_CONFIG_HOME environment variable for specifying alternate user ~/.config/
   path.
 * #74, #83: Support for Borg --json option via borgmatic command-line to --list archives or show
   archive --info in JSON format, ideal for programmatic consumption.
 * #38, #76: Upgrade ruamel.yaml compatibility version range and fix support for Python 3.7.
 * #77: Skip non-"*.yaml" config filenames in /etc/borgmatic.d/ so as not to parse backup files,
   editor swap files, etc.
 * #81: Document user-defined hooks run before/after backup, or on error.
 * Add code style guidelines to the documentation.

1.2.0
 * #61: Support for Borg --list option via borgmatic command-line to list all archives.
 * #61: Support for Borg --info option via borgmatic command-line to display summary information.
 * #62: Update README to mention other ways of installing borgmatic.
 * Support for Borg --prefix option for consistency checks via "prefix" option in borgmatic's
   consistency configuration.
 * Add introductory screencast link to documentation.
 * #59: Ignore "check_last" and consistency "prefix" when "archives" not in consistency checks.
 * #60: Add "Persistent" flag to systemd timer example.
 * #63: Support for Borg --nobsdflags option to skip recording bsdflags (e.g. NODUMP, IMMUTABLE) in
   archive.
 * #69: Support for Borg prune --umask option using value of existing "umask" option in borgmatic's
   storage configuration.
 * Update tox.ini to only assume Python 3.x instead of Python 3.4 specifically.
 * Add ~/.config/borgmatic/config.yaml to default configuration path probing.
 * Document how to develop on and contribute to borgmatic.

1.1.15
 * Support for Borg BORG_PASSCOMMAND environment variable to read a password from an external file.
 * Fix for Borg create error when using borgmatic's --dry-run and --verbosity options together.
   Work-around for behavior introduced in Borg 1.1.3: https://github.com/borgbackup/borg/issues/3298
 * #55: Fix for missing tags/releases on Gitea and GitHub project hosting.
 * #56: Support for Borg --lock-wait option for the maximum wait for a repository/cache lock.
 * #58: Support for using tilde in exclude_patterns to reference home directory.

1.1.14
 * #49: Fix for typo in --patterns-from option.
 * #47: Support for Borg --dry-run option via borgmatic command-line.

1.1.13
 * #54: Fix for incorrect consistency check flags passed to Borg when all three checks ("repository",
   "archives", and "extract") are specified in borgmatic configuration.
 * #48: Add "local_path" to configuration for specifying an alternative Borg executable path.
 * #49: Support for Borg experimental --patterns-from and --patterns options for specifying mixed
   includes/excludes.
 * Moved issue tracker from Taiga to integrated Gitea tracker at
   https://projects.torsion.org/borgmatic-collective/borgmatic/issues

1.1.12
 * #46: Declare dependency on pykwalify 1.6 or above, as older versions yield "Unknown key: version"
   rule errors.
 * Support for Borg --keep-minutely prune option.

1.1.11
 * #26: Add "ssh_command" to configuration for specifying a custom SSH command or options.
 * Fix for incorrect /etc/borgmatic.d/ configuration path probing on macOS. This problem manifested
   as an error on startup: "[Errno 2] No such file or directory: '/etc/borgmatic.d'".

1.1.10
 * Pass several Unix signals through to child processes like Borg. This means that Borg now properly
   shuts down if borgmatic is terminated (e.g. due to a system suspend).
 * #30: Support for using tilde in repository paths to reference home directory.
 * #43: Support for Borg --files-cache option for setting the files cache operation mode.
 * #45: Support for Borg --remote-ratelimit option for limiting upload rate.
 * Log invoked Borg commands when at highest verbosity level.

1.1.9
 * #17, #39: Support for user-defined hooks before/after backup, or on error.
 * #34: Improve clarity of logging spew at high verbosity levels.
 * #30: Support for using tilde in source directory path to reference home directory.
 * Require "prefix" in retention section when "archive_name_format" is set. This is to avoid
   accidental pruning of archives with a different archive name format. For similar reasons, default
   "prefix" to "{hostname}-" if not specified.
 * Convert main source repository from Mercurial to Git.
 * Update dead links to Borg documentation.

1.1.8
 * #40: Fix to make /etc/borgmatic/config.yaml optional rather than required when using the default
   config paths.

1.1.7

 * #29: Add "archive_name_format" to configuration for customizing archive names.
 * Fix for traceback when "exclude_from" value is empty in configuration file.
 * When pruning, make highest verbosity level list archives kept and pruned.
 * Clarification of Python 3 pip usage in documentation.

1.1.6

 * #13, #36: Support for Borg --exclude-from, --exclude-caches, and --exclude-if-present options.

1.1.5

 * #35: New "extract" consistency check that performs a dry-run extraction of the most recent
   archive.

1.1.4

 * #18: Added command-line flags for performing a borgmatic run with only pruning, creating, or
   checking enabled. This supports use cases like running consistency checks from a different cron
   job with a different frequency, or running pruning with a different verbosity level.

1.1.3

 * #15: Support for running multiple config files in /etc/borgmatic.d/ from a single borgmatic run.
 * Fix for generate-borgmatic-config writing config with invalid one_file_system value.

1.1.2

 * #33: Fix for passing check_last as integer to subprocess when calling Borg.

1.1.1

 * Part of #33: Fix for upgrade-borgmatic-config converting check_last option as a string instead of
   an integer.
 * Fix for upgrade-borgmatic-config erroring when consistency checks option is not present.

1.1.0

 * Switched config file format to YAML. Run upgrade-borgmatic-config to upgrade.
 * Added generate-borgmatic-config command for initial config creation.
 * Dropped Python 2 support. Now Python 3 only.
 * #19: Fix for README mention of sample files not included in package.
 * #23: Sample files for triggering borgmatic from a systemd timer.
 * Support for backing up to multiple repositories.
 * To free up space, now pruning backups prior to creating a new backup.
 * Enabled test coverage output during tox runs.
 * Added logo.

1.0.3

 * #22: Fix for verbosity flag not actually causing verbose output.

1.0.2

 * #21: Fix for traceback when remote_path option is missing.

1.0.1

 * #20: Support for Borg's --remote-path option to use an alternate Borg
   executable. See sample/config.

1.0.0

 * Attic is no longer supported, as there hasn't been any recent development on
   it. Dropping Attic support will allow faster iteration on Borg-specific
   features. If you're still using Attic, this is a good time to switch to Borg!
 * Project renamed from atticmatic to borgmatic. See the borgmatic README for
   information on upgrading.

0.1.8

 * Fix for handling of spaces in source_directories which resulted in backup up everything.
 * Fix for broken links to Borg documentation.
 * At verbosity zero, suppressing Borg check stderr spew about "Checking segments".
 * Support for Borg --one-file-system.
 * Support for Borg create --umask.
 * Support for file globs in source_directories.

0.1.7

 * #12: Fixed parsing of punctuation in configuration file.
 * Better error message when configuration file is missing.

0.1.6

 * #10: New configuration option for the encryption passphrase.
 * #11: Support for Borg's new archive compression feature.

0.1.5

 * Changes to support release on PyPI. Now pip installable by name!

0.1.4

 * Adding test that setup.py version matches release version.

0.1.3

 * #2: Add support for "borg check --last N" to Borg backend.

0.1.2

 * As a convenience to new users, allow a missing default excludes file.
 * New issue tracker, linked from documentation.

0.1.1

 * Adding borgmatic cron example, and updating documentation to refer to it.

0.1.0

 * New "borgmatic" command to support Borg backup software, a fork of Attic.

0.0.7

 * Flag for multiple levels of verbosity: some, and lots.
 * Improved mocking of Python builtins in unit tests.

0.0.6

 * New configuration section for customizing which Attic consistency checks run, if any.

0.0.5

 * Fixed regression with --verbose output being buffered. This means dropping the helpful error
   message introduced in 0.0.4.

0.0.4

 * Now using tox to run tests against multiple versions of Python in one go.
 * Helpful error message about how to create a repository if one is missing.
 * Troubleshooting section with steps to deal with broken pipes.
 * Nosetests config file (setup.cfg) with defaults.

0.0.3

 * After pruning, run attic's consistency checks on all archives.
 * Integration tests for argument parsing.
 * Documentation updates about repository encryption.

0.0.2

 * Configuration support for additional attic prune flags: keep_within, keep_hourly, keep_yearly,
   and prefix.

0.0.1

 * Initial release.<|MERGE_RESOLUTION|>--- conflicted
+++ resolved
@@ -1,12 +1,9 @@
 1.9.11.dev0
-<<<<<<< HEAD
+ * #996: Fix the "create" action to omit the repository label prefix from Borg's output when
+   databases are enabled.
  * Add credential loading from file, KeePassXC, and Docker/Podman secrets. See the documentation for
    more information: https://torsion.org/borgmatic/docs/how-to/provide-your-passwords/
-=======
- * #996: Fix the "create" action to omit the repository label prefix from Borg's output when
-   databases are enabled.
-
->>>>>>> aa4a9de3
+
 1.9.10
  * #966: Add a "{credential ...}" syntax for loading systemd credentials into borgmatic
    configuration files. See the documentation for more information:
