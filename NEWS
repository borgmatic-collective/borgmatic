--- conflicted
+++ resolved
@@ -1,5 +1,4 @@
 2.0.0.dev0
-<<<<<<< HEAD
  * #303: Add flags for setting any borgmatic configuration option from the command-line. See the
    documentation for more information:
    https://torsion.org/borgmatic/docs/how-to/make-per-application-backups/#configuration-overrides
@@ -7,9 +6,7 @@
    action flags. For example, each entry in "repositories:" now has an "encryption" option that
    applies to the "repo-create" action. See the documentation for more information:
    https://torsion.org/borgmatic/docs/reference/configuration/
-=======
  * #345: Add a "key import" action to import a repository key from backup.
->>>>>>> 514ade66
  * #790, #821: Deprecate all "before_*", "after_*" and "on_error" command hooks in favor of more
    flexible "commands:". See the documentation for more information:
    https://torsion.org/borgmatic/docs/how-to/add-preparation-and-cleanup-steps-to-backups/
