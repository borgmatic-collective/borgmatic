2.0.0.dev0
<<<<<<< HEAD
 * #303: Deprecate the "--override" flag in favor of direct command-line flags for every borgmatic
   configuration option. See the documentation for more information:
   https://torsion.org/borgmatic/docs/how-to/make-per-application-backups/#configuration-overrides
 * #303: Add configuration options that serve as defaults for some (but not all) command-line
   action flags. For example, each entry in "repositories:" now has an "encryption" option that
   applies to the "repo-create" action, serving as a default for the "--encryption" flag. See the
   documentation for more information: https://torsion.org/borgmatic/docs/reference/configuration/
=======
 * #262: Add a "default_actions" option that supports disabling default actions when borgmatic is
   run without any command-line arguments.
>>>>>>> 65d1b923
 * #345: Add a "key import" action to import a repository key from backup.
 * #422: Add home directory expansion to file-based and KeePassXC credential hooks.
 * #610: Add a "recreate" action for recreating archives, for instance for retroactively excluding
   particular files from existing archives.
 * #790, #821: Deprecate all "before_*", "after_*" and "on_error" command hooks in favor of more
   flexible "commands:". See the documentation for more information:
   https://torsion.org/borgmatic/docs/how-to/add-preparation-and-cleanup-steps-to-backups/
 * #790: BREAKING: For both new and deprecated command hooks, run a configured "after" hook even if
   an error occurs first. This allows you to perform cleanup steps that correspond to "before"
   preparation commands—even when something goes wrong.
 * #790: BREAKING: Run all command hooks (both new and deprecated) respecting the
   "working_directory" option if configured, meaning that hook commands are run in that directory.
 * #836: Add a custom command option for the SQLite hook.
 * #837: Add custom command options for the MongoDB hook.
 * #1010: When using Borg 2, don't pass the "--stats" flag to "borg prune".
 * #1020: Document a database use case involving a temporary database client container:
   https://torsion.org/borgmatic/docs/how-to/backup-your-databases/#containers
 * #1037: Fix an error with the "extract" action when both a remote repository and a
   "working_directory" are used.
 * #1044: Fix an error in the systemd credential hook when the credential name contains a "."
   character.

1.9.14
 * #409: With the PagerDuty monitoring hook, send borgmatic logs to PagerDuty so they show up in the
   incident UI. See the documentation for more information:
   https://torsion.org/borgmatic/docs/how-to/monitor-your-backups/#pagerduty-hook
 * #936: Clarify Zabbix monitoring hook documentation about creating items:
   https://torsion.org/borgmatic/docs/how-to/monitor-your-backups/#zabbix-hook
 * #1017: Fix a regression in which some MariaDB/MySQL passwords were not escaped correctly.
 * #1021: Fix a regression in which the "exclude_patterns" option didn't expand "~" (the user's
   home directory). This fix means that all "patterns" and "patterns_from" also now expand "~".
 * #1023: Fix an error in the Btrfs hook when attempting to snapshot a read-only subvolume. Now,
   read-only subvolumes are ignored since Btrfs can't actually snapshot them.

1.9.13
 * #975: Add a "compression" option to the PostgreSQL database hook.
 * #1001: Fix a ZFS error during snapshot cleanup.
 * #1003: In the Zabbix monitoring hook, support Zabbix 7.2's authentication changes.
 * #1009: Send database passwords to MariaDB and MySQL via anonymous pipe, which is more secure than
   using an environment variable.
 * #1013: Send database passwords to MongoDB via anonymous pipe, which is more secure than using
   "--password" on the command-line!
 * #1015: When ctrl-C is pressed, more strongly encourage Borg to actually exit.
 * Add a "verify_tls" option to the Uptime Kuma monitoring hook for disabling TLS verification.
 * Add "tls" options to the MariaDB and MySQL database hooks to enable or disable TLS encryption
   between client and server.

1.9.12
 * #1005: Fix the credential hooks to avoid using Python 3.12+ string features. Now borgmatic will
   work with Python 3.9, 3.10, and 3.11 again.

1.9.11
 * #795: Add credential loading from file, KeePassXC, and Docker/Podman secrets. See the
   documentation for more information:
   https://torsion.org/borgmatic/docs/how-to/provide-your-passwords/
 * #996: Fix the "create" action to omit the repository label prefix from Borg's output when
   databases are enabled.
 * #998: Send the "encryption_passphrase" option to Borg via an anonymous pipe, which is more secure
   than using an environment variable.
 * #999: Fix a runtime directory error from a conflict between "extra_borg_options" and special file
   detection.
 * #1001: For the ZFS, Btrfs, and LVM hooks, only make snapshots for root patterns that come from
   a borgmatic configuration option (e.g. "source_directories")—not from other hooks within
   borgmatic.
 * #1001: Fix a ZFS/LVM error due to colliding snapshot mount points for nested datasets or logical
   volumes.
 * #1001: Don't try to snapshot ZFS datasets that have the "canmount=off" property.
 * Fix another error in the Btrfs hook when a subvolume mounted at "/" is configured in borgmatic's
   source directories.

1.9.10
 * #966: Add a "{credential ...}" syntax for loading systemd credentials into borgmatic
   configuration files. See the documentation for more information:
   https://torsion.org/borgmatic/docs/how-to/provide-your-passwords/
 * #987: Fix a "list" action error when the "encryption_passcommand" option is set.
 * #987: When both "encryption_passcommand" and "encryption_passphrase" are configured, prefer
   "encryption_passphrase" even if it's an empty value.
 * #988: With the "max_duration" option or the "--max-duration" flag, run the archives and
   repository checks separately so they don't interfere with one another. Previously, borgmatic
   refused to run checks in this situation.
 * #989: Fix the log message code to avoid using Python 3.10+ logging features. Now borgmatic will
   work with Python 3.9 again.
 * Capture and delay any log records produced before logging is fully configured, so early log
   records don't get lost.
 * Add support for Python 3.13.

1.9.9
 * #635: Log the repository path or label on every relevant log message, not just some logs.
 * #961: When the "encryption_passcommand" option is set, call the command once from borgmatic to
   collect the encryption passphrase and then pass it to Borg multiple times. See the documentation
   for more information: https://torsion.org/borgmatic/docs/how-to/provide-your-passwords/
 * #981: Fix a "spot" check file count delta error.
 * #982: Fix for borgmatic "exclude_patterns" and "exclude_from" recursing into excluded
   subdirectories.
 * #983: Fix the Btrfs hook to support subvolumes with names like "@home" different from their
   mount points.
 * #985: Change the default value for the "--original-hostname" flag from "localhost" to no host
   specified. This way, the "restore" action works without a hostname if there's a single matching
   database dump.

1.9.8
 * #979: Fix root patterns so they don't have an invalid "sh:" prefix before getting passed to Borg.
 * Expand the recent contributors documentation section to include ticket submitters—not just code
   contributors—because there are multiple ways to contribute to the project! See:
   https://torsion.org/borgmatic/#recent-contributors

1.9.7
 * #855: Add a Sentry monitoring hook. See the documentation for more information:
   https://torsion.org/borgmatic/docs/how-to/monitor-your-backups/#sentry-hook
 * #968: Fix for a "spot" check error when a filename in the most recent archive contains a newline.
 * #970: Fix for an error when there's a blank line in the configured patterns or excludes.
 * #971: Fix for "exclude_from" files being completely ignored.
 * #977: Fix for "exclude_patterns" and "exclude_from" not supporting explicit pattern styles (e.g.,
   "sh:" or "re:").

1.9.6
 * #959: Fix an error in the Btrfs hook when a subvolume mounted at "/" is configured in borgmatic's
   source directories.
 * #960: Fix for archives storing relative source directory paths such that they contain the working
   directory.
 * #960: Fix the "spot" check to support relative source directory paths.
 * #962: For the ZFS, Btrfs, and LVM hooks, perform path rewriting for excludes and patterns in
   addition to the existing source directories rewriting.
 * #962: Under the hood, merge all configured source directories, excludes, and patterns into a
   unified temporary patterns file for passing to Borg. The borgmatic configuration options remain
   unchanged.
 * #962: For the LVM hook, add support for nested logical volumes.
 * #965: Fix a borgmatic runtime directory error when running the "spot" check with a database hook
   enabled.
 * #969: Fix the "restore" action to work on database dumps without a port when a default port is
   present in configuration.
 * Fix the "spot" check to no longer consider pipe files within an archive for file comparisons.
 * Fix the "spot" check to have a nicer error when there are no source paths to compare.
 * Fix auto-excluding of special files (when databases are configured) to support relative source
   directory paths.
 * Drop support for Python 3.8, which has been end-of-lifed.

1.9.5
 * #418: Backup and restore databases that have the same name but with different ports, hostnames,
   or hooks.
 * #947: To avoid a hang in the database hooks, error and exit when the borgmatic runtime
   directory overlaps with the configured excludes.
 * #954: Fix a findmnt command error in the Btrfs hook by switching to parsing JSON output.
 * #956: Fix the printing of a color reset code even when color is disabled.
 * #958: Drop colorama as a library dependency.
 * When the ZFS, Btrfs, or LVM hooks aren't configured, don't try to cleanup snapshots for them.

1.9.4
 * #80 (beta): Add an LVM hook for snapshotting and backing up LVM logical volumes. See the
   documentation for more information:
   https://torsion.org/borgmatic/docs/how-to/snapshot-your-filesystems/
 * #251 (beta): Add a Btrfs hook for snapshotting and backing up Btrfs subvolumes. See the
   documentation for more information:
   https://torsion.org/borgmatic/docs/how-to/snapshot-your-filesystems/
 * #926: Fix a library error when running within a PyInstaller bundle.
 * #950: Fix a snapshot unmount error in the ZFS hook when using nested datasets.
 * Update the ZFS hook to discover and snapshot ZFS datasets even if they are parent/grandparent
   directories of your source directories.
 * Reorganize data source and monitoring hooks to make developing new hooks easier.

1.9.3
 * #261 (beta): Add a ZFS hook for snapshotting and backing up ZFS datasets. See the documentation
   for more information: https://torsion.org/borgmatic/docs/how-to/snapshot-your-filesystems/
 * Remove any temporary copies of the manifest file created in support of the "bootstrap" action.
 * Deprecate the "store_config_files" option at the global scope and move it under the "bootstrap"
   hook. See the documentation for more information:
   https://torsion.org/borgmatic/docs/how-to/extract-a-backup/#extract-the-configuration-files-used-to-create-an-archive
 * Require the runtime directory to be an absolute path.
 * Add a "--deleted" flag to the "repo-list" action for listing deleted archives that haven't
   yet been compacted (Borg 2 only).
 * Promote the "spot" check from a beta feature to stable.

1.9.2
 * #441: Apply the "umask" option to all relevant actions, not just some of them.
 * #722: Remove the restriction that the "extract" and "mount" actions must match a single
   repository. Now they work more like other actions, where each repository is applied in turn.
 * #932: Fix the missing build backend setting in pyproject.toml to allow Fedora builds.
 * #934: Update the logic that probes for the borgmatic streaming database dump, bootstrap
   metadata, and check state directories to support more platforms and use cases. See the
   documentation for more information:
   https://torsion.org/borgmatic/docs/how-to/backup-your-databases/#runtime-directory
 * #934: Add the "RuntimeDirectory" and "StateDirectory" options to the sample systemd service
   file to support the new runtime and state directory logic.
 * #939: Fix borgmatic ignoring the "BORG_RELOCATED_REPO_ACCESS_IS_OK" and
   "BORG_UNKNOWN_UNENCRYPTED_REPO_ACCESS_IS_OK" environment variables.
 * Add a Pushover monitoring hook. See the documentation for more information:
   https://torsion.org/borgmatic/docs/how-to/monitor-your-backups/#pushover-hook

1.9.1
 * #928: Fix the user runtime directory location on macOS (and possibly Cygwin).
 * #930: Fix an error with the sample systemd service when no credentials are configured.
 * #931: Fix an error when implicitly upgrading the check state directory from ~/.borgmatic to
   ~/.local/state/borgmatic across filesystems.

1.9.0
 * #609: Fix the glob expansion of "source_directories" values to respect the "working_directory"
   option.
 * #609: BREAKING: Apply the "working_directory" option to all actions, not just "create". This
   includes repository paths, destination paths, mount points, etc.
 * #562: Deprecate the "borgmatic_source_directory" option in favor of "user_runtime_directory"
   and "user_state_directory".
 * #562: BREAKING: Move the default borgmatic streaming database dump and bootstrap metadata
   directory from ~/.borgmatic to /run/user/$UID/borgmatic, which is more XDG-compliant. You can
   override this location with the new "user_runtime_directory" option. Existing archives with
   database dumps at the old location are still restorable. 
 * #562, #638: Move the default check state directory from ~/.borgmatic to 
   ~/.local/state/borgmatic. This is more XDG-compliant and also prevents these state files from
   getting backed up (unless you explicitly include them). You can override this location with the
   new "user_state_directory" option. After the first time you run the "check" action with borgmatic
   1.9.0, you can safely delete the ~/.borgmatic directory.
 * #838: BREAKING: With Borg 1.4+, store database dumps and bootstrap metadata in a "/borgmatic"
   directory within a backup archive, so the path doesn't depend on the current user. This means
   that you can now backup as one user and restore or bootstrap as another user, among other use
   cases.
 * #902: Add loading of encrypted systemd credentials. See the documentation for more information:
   https://torsion.org/borgmatic/docs/how-to/provide-your-passwords/#using-systemd-service-credentials
 * #911: Add a "key change-passphrase" action to change the passphrase protecting a repository key.
 * #914: Fix a confusing apparent hang when when the repository location changes, and instead
   show a helpful error message.
 * #915: BREAKING: Rename repository actions like "rcreate" to more explicit names like
   "repo-create" for compatibility with recent changes in Borg 2.0.0b10.
 * #918: BREAKING: When databases are configured, don't auto-enable the "one_file_system" option,
   as existing auto-excludes of special files should be sufficient to prevent Borg from hanging on
   them. But if this change causes problems for you, you can always enable "one_file_system"
   explicitly.
 * #919: Clarify the command-line help for the "--config" flag.
 * #919: Document a policy for versioning and breaking changes:
   https://torsion.org/borgmatic/docs/how-to/upgrade/#versioning-and-breaking-changes
 * #921: BREAKING: Change soft failure command hooks to skip only the current repository rather than
   all repositories in the configuration file.
 * #922: Replace setup.py (Python packaging metadata) with the more modern pyproject.toml.
 * When using Borg 2, default the "archive_name_format" option to just "{hostname}", as Borg 2 does
   not require unique archive names; identical archive names form a common "series" that can be
   targeted together. See the Borg 2 documentation for more information:
   https://borgbackup.readthedocs.io/en/2.0.0b13/changes.html#borg-1-2-x-1-4-x-to-borg-2-0
 * Add support for Borg 2's "rclone:" repository URLs, so you can backup to 70+ cloud storage
   services whether or not they support Borg explicitly.
 * Add support for Borg 2's "sftp://" repository URLs.
 * Update the "--match-archives" and "--archive" flags to support Borg 2 series names or archive
   hashes.
 * Add a "--match-archives" flag to the "prune" action.
 * Add "--local-path" and "--remote-path" flags to the "config bootstrap" action for setting the
   Borg executable paths used for bootstrapping.
 * Add a "--user-runtime-directory" flag to the "config bootstrap" action for helping borgmatic
   locate the bootstrap metadata stored in an archive.
 * Add a Zabbix monitoring hook. See the documentation for more information:
   https://torsion.org/borgmatic/docs/how-to/monitor-your-backups/#zabbix-hook
 * Add a tarball of borgmatic's HTML documentation to the packages on the project page.

1.8.14
 * #896: Fix an error in borgmatic rcreate/init on an empty repository directory with Borg 1.4.
 * #898: Add glob ("*") support to the "--repository" flag. Just quote any values containing
   globs so your shell doesn't interpret them.
 * #899: Fix for a "bad character" Borg error in which the "spot" check fed Borg an invalid pattern.
 * #900: Fix for a potential traceback (TypeError) during the handling of another error.
 * #904: Clarify the configuration reference about the "spot" check options:
   https://torsion.org/borgmatic/docs/reference/configuration/
 * #905: Fix the "source_directories_must_exist" option to work with relative "source_directories"
   paths when a "working_directory" is set.
 * #906: Add documentation details for how to run custom database dump commands using binaries from
   running containers:
   https://torsion.org/borgmatic/docs/how-to/backup-your-databases/#containers
 * Fix a regression in which the "color" option had no effect.
 * Add a recent contributors section to the documentation, because credit where credit's due! See:
   https://torsion.org/borgmatic/#recent-contributors

1.8.13
 * #298: Add "delete" and "rdelete" actions to delete archives or entire repositories.
 * #785: Add an "only_run_on" option to consistency checks so you can limit a check to running on
   particular days of the week. See the documentation for more information:
   https://torsion.org/borgmatic/docs/how-to/deal-with-very-large-backups/#check-days
 * #885: Add an Uptime Kuma monitoring hook. See the documentation for more information:
   https://torsion.org/borgmatic/docs/how-to/monitor-your-backups/#uptime-kuma-hook
 * #886: Fix a PagerDuty hook traceback with Python < 3.10.
 * #889: Fix the Healthchecks ping body size limit, restoring it to the documented 100,000 bytes.

1.8.12
 * #817: Add a "--max-duration" flag to the "check" action and a "max_duration" option to the
   repository check configuration. This tells Borg to interrupt a repository check after a certain
   duration.
 * #860: Fix interaction between environment variable interpolation in constants and shell escaping.
 * #863: When color output is disabled (explicitly or implicitly), don't prefix each log line with
   the log level.
 * #865: Add an "upload_buffer_size" option to set the size of the upload buffer used in "create"
   action.
 * #866: Fix "Argument list too long" error in the "spot" check when checking hundreds of thousands
   of files at once.
 * #874: Add the configured repository label as "repository_label" to the interpolated variables
   passed to before/after command hooks.
 * #881: Fix "Unrecognized argument" error when the same value is used with different command-line
   flags.
 * In the "spot" check, don't try to hash symlinked directories.

1.8.11
 * #815: Add optional Healthchecks auto-provisioning via "create_slug" option.
 * #851: Fix lack of file extraction when using "extract --strip-components all" on a path with a
   leading slash.
 * #854: Fix a traceback when the "data" consistency check is used.
 * #857: Fix a traceback with "check --only spot" when the "spot" check is unconfigured.

1.8.10
 * #656 (beta): Add a "spot" consistency check that compares file counts and contents between your
   source files and the latest archive, ensuring they fall within configured tolerances. This can
   catch problems like incorrect excludes, inadvertent deletes, files changed by malware, etc. See
   the documentation for more information:
   https://torsion.org/borgmatic/docs/how-to/deal-with-very-large-backups/#spot-check
 * #779: When "--match-archives *" is used with "check" action, don't skip Borg's orphaned objects
   check.
 * #842: When a command hook exits with a soft failure, ping the log and finish states for any
   configured monitoring hooks.
 * #843: Add documentation link to Loki dashboard for borgmatic:
   https://torsion.org/borgmatic/docs/how-to/monitor-your-backups/#loki-hook
 * #847: Fix "--json" error when Borg includes non-JSON warnings in JSON output.
 * #848: SECURITY: Mask the password when logging a MongoDB dump or restore command.
 * Fix handling of the NO_COLOR environment variable to ignore an empty value.
 * Add documentation about backing up containerized databases by configuring borgmatic to exec into
   a container to run a dump command:
   https://torsion.org/borgmatic/docs/how-to/backup-your-databases/#containers

1.8.9
 * #311: Add custom dump/restore command options for MySQL and MariaDB.
 * #811: Add an "access_token" option to the ntfy monitoring hook for authenticating
   without username/password.
 * #827: When the "--json" flag is given, suppress console escape codes so as not to
   interfere with JSON output.
 * #829: Fix "--override" values containing deprecated section headers not actually overriding
   configuration options under deprecated section headers.
 * #835: Add support for the NO_COLOR environment variable. See the documentation for more
   information:
   https://torsion.org/borgmatic/docs/how-to/set-up-backups/#colored-output
 * #839: Add log sending for the Apprise logging hook, enabled by default. See the documentation for
   more information:
   https://torsion.org/borgmatic/docs/how-to/monitor-your-backups/#apprise-hook
 * #839: Document a potentially breaking shell quoting edge case within error hooks:
   https://torsion.org/borgmatic/docs/how-to/monitor-your-backups/#error-hooks
 * #840: When running the "rcreate" action and the repository already exists but with a different
   encryption mode than requested, error.
 * Switch from Drone to Gitea Actions for continuous integration.
 * Rename scripts/run-end-to-end-dev-tests to scripts/run-end-to-end-tests and use it in both dev
   and CI for better dev-CI parity.
 * Clarify documentation about restoring a database: borgmatic does not create the database upon
   restore.

1.8.8
 * #370: For the PostgreSQL hook, pass the "PGSSLMODE" environment variable through to Borg when the
   database's configuration omits the "ssl_mode" option.
 * #818: Allow the "--repository" flag to match across multiple configuration files.
 * #820: Fix broken repository detection in the "rcreate" action with Borg 1.4. The issue did not
   occur with other versions of Borg.
 * #822: Fix broken escaping logic in the PostgreSQL hook's "pg_dump_command" option.
 * SECURITY: Prevent additional shell injection attacks within the PostgreSQL hook.

1.8.7
 * #736: Store included configuration files within each backup archive in support of the "config
   bootstrap" action. Previously, only top-level configuration files were stored.
 * #798: Elevate specific Borg warnings to errors or squash errors to
 * warnings. See the documentation for more information:
   https://torsion.org/borgmatic/docs/how-to/customize-warnings-and-errors/
 * #810: SECURITY: Prevent shell injection attacks within the PostgreSQL hook, the MongoDB hook, the
   SQLite hook, the "borgmatic borg" action, and command hook variable/constant interpolation.
 * #814: Fix a traceback when providing an invalid "--override" value for a list option.

1.8.6
 * #767: Add an "--ssh-command" flag to the "config bootstrap" action for setting a custom SSH
   command, as no configuration is available (including the "ssh_command" option) until
   bootstrapping completes.
 * #794: Fix a traceback when the "repositories" option contains both strings and key/value pairs.
 * #800: Add configured repository labels to the JSON output for all actions.
 * #802: The "check --force" flag now runs checks even if "check" is in "skip_actions".
 * #804: Validate the configured action names in the "skip_actions" option.
 * #807: Stream SQLite databases directly to Borg instead of dumping to an intermediate file.
 * When logging commands that borgmatic executes, log the environment variables that
   borgmatic sets for those commands. (But don't log their values, since they often contain
   passwords.)

1.8.5
 * #701: Add a "skip_actions" option to skip running particular actions, handy for append-only or
   checkless configurations. See the documentation for more information:
   https://torsion.org/borgmatic/docs/how-to/set-up-backups/#skipping-actions
 * #701: Deprecate the "disabled" value for the "checks" option in favor of the new "skip_actions"
   option.
 * #745: Constants now apply to included configuration, not just the file doing the includes. As a
   side effect of this change, constants no longer apply to option names and only substitute into
   configuration values.
 * #779: Add a "--match-archives" flag to the "check" action for selecting the archives to check,
   overriding the existing "archive_name_format" and "match_archives" options in configuration.
 * #779: Only parse "--override" values as complex data types when they're for options of those
   types.
 * #782: Fix environment variable interpolation within configured repository paths.
 * #782: Add configuration constant overriding via the existing "--override" flag.
 * #783: Upgrade ruamel.yaml dependency to support version 0.18.x.
 * #784: Drop support for Python 3.7, which has been end-of-lifed.

1.8.4
 * #715: Add a monitoring hook for sending backup status to a variety of monitoring services via the
   Apprise library. See the documentation for more information:
   https://torsion.org/borgmatic/docs/how-to/monitor-your-backups/#apprise-hook
 * #748: When an archive filter causes no matching archives for the "rlist" or "info"
   actions, warn the user and suggest how to remove the filter.
 * #768: Fix a traceback when an invalid command-line flag or action is used.
 * #771: Fix normalization of deprecated sections ("location:", "storage:", "hooks:", etc.) to
   support empty sections without erroring.
 * #774: Disallow the "--dry-run" flag with the "borg" action, as borgmatic can't guarantee the Borg
   command won't have side effects.

1.8.3
 * #665: BREAKING: Simplify logging logic as follows: Syslog verbosity is now disabled by
   default, but setting the "--syslog-verbosity" flag enables it regardless of whether you're at an
   interactive console. Additionally, "--log-file-verbosity" and "--monitoring-verbosity" now
   default to 1 (info about steps borgmatic is taking) instead of 0. And both syslog logging and
   file logging can be enabled simultaneously.
 * #743: Add a monitoring hook for sending backup status and logs to Grafana Loki. See the
   documentation for more information:
   https://torsion.org/borgmatic/docs/how-to/monitor-your-backups/#loki-hook
 * #753: When "archive_name_format" is not set, filter archives using the default archive name
   format.
 * #754: Fix error handling to log command output as one record per line instead of truncating
   too-long output and swallowing the end of some Borg error messages.
 * #757: Update documentation so "sudo borgmatic" works for pipx borgmatic installations.
 * #761: Fix for borgmatic not stopping Borg immediately when the user presses ctrl-C.
 * Update documentation to recommend installing/upgrading borgmatic with pipx instead of pip. See the
   documentation for more information:
   https://torsion.org/borgmatic/docs/how-to/set-up-backups/#installation
   https://torsion.org/borgmatic/docs/how-to/upgrade/#upgrading-borgmatic

1.8.2
 * #345: Add "key export" action to export a copy of the repository key for safekeeping in case
   the original goes missing or gets damaged.
 * #727: Add a MariaDB database hook that uses native MariaDB commands instead of the deprecated
   MySQL ones. Be aware though that any existing backups made with the "mysql_databases:" hook are
   only restorable with a "mysql_databases:" configuration.
 * #738: Fix for potential data loss (data not getting restored) in which the database "restore"
   action didn't actually restore anything and indicated success anyway.
 * Remove the deprecated use of the MongoDB hook's "--db" flag for database restoration.
 * Add source code reference documentation for getting oriented with the borgmatic code as a
   developer: https://torsion.org/borgmatic/docs/reference/source-code/

1.8.1
 * #326: Add documentation for restoring a database to an alternate host:
   https://torsion.org/borgmatic/docs/how-to/backup-your-databases/#restore-to-an-alternate-host
 * #697: Add documentation for "bootstrap" action:
   https://torsion.org/borgmatic/docs/how-to/extract-a-backup/#extract-the-configuration-files-used-to-create-an-archive
 * #725: Add "store_config_files" option for disabling the automatic backup of configuration files
   used by the "config bootstrap" action.
 * #728: Fix for "prune" action error when using the "keep_exclude_tags" option.
 * #730: Fix for Borg's interactive prompt on the "check --repair" action automatically getting
   answered "NO" even when the "check_i_know_what_i_am_doing" option isn't set.
 * #732: Include multiple configuration files with a single "!include". See the documentation for
   more information:
   https://torsion.org/borgmatic/docs/how-to/make-per-application-backups/#multiple-merge-includes
 * #734: Omit "--glob-archives" or "--match-archives" Borg flag when its value would be "*" (meaning
   all archives).

1.8.0
 * #575: BREAKING: For the "borgmatic borg" action, instead of implicitly injecting
   repository/archive into the resulting Borg command-line, pass repository to Borg via an
   environment variable and make archive available for explicit use in your commands. See the
   documentation for more information:
   https://torsion.org/borgmatic/docs/how-to/run-arbitrary-borg-commands/
 * #719: Fix an error when running "borg key export" through borgmatic.
 * #720: Fix an error when dumping a database and the "exclude_nodump" option is set.
 * #724: Add "check_i_know_what_i_am_doing" option to bypass Borg confirmation prompt when running
   "check --repair".
 * When merging two configuration files, error gracefully if the two files do not adhere to the same
   format.
 * #721: Remove configuration sections ("location:", "storage:", "hooks:", etc.), while still
   keeping deprecated support for them. Now, all options are at the same level, and you don't need
   to worry about commenting/uncommenting section headers when you change an option (if you remove
   your sections first).
 * #721: BREAKING: The retention prefix and the consistency prefix can no longer have different
   values (unless one is not set).
 * #721: BREAKING: The storage umask and the hooks umask can no longer have different values (unless
   one is not set).
 * BREAKING: Flags like "--config" that previously took multiple values now need to be given once
   per value, e.g. "--config first.yaml --config second.yaml" instead of "--config first.yaml
   second.yaml". This prevents argument parsing errors on ambiguous commands.
 * BREAKING: Remove the deprecated (and silently ignored) "--successful" flag on the "list" action,
   as newer versions of Borg list successful (non-checkpoint) archives by default.
 * All deprecated configuration option values now generate warning logs.
 * Remove the deprecated (and non-functional) "--excludes" flag in favor of excludes within
   configuration.
 * Fix an error when logging too-long command output during error handling. Now, long command output
   is truncated before logging.

1.7.15
 * #326: Add configuration options and command-line flags for backing up a database from one
   location while restoring it somewhere else.
 * #399: Add a documentation troubleshooting note for MySQL/MariaDB authentication errors.
 * #529: Remove upgrade-borgmatic-config command for upgrading borgmatic 1.1.0 INI-style
   configuration.
 * #529: Deprecate generate-borgmatic-config in favor of new "config generate" action.
 * #529: Deprecate validate-borgmatic-config in favor of new "config validate" action.
 * #697, #712, #716: Extract borgmatic configuration from backup via new "config bootstrap"
   action—even when borgmatic has no configuration yet!
 * #669: Add sample systemd user service for running borgmatic as a non-root user.
 * #711, #713: Fix an error when "data" check time files are accessed without getting upgraded
   first.

1.7.14
 * #484: Add a new verbosity level (-2) to disable output entirely (for console, syslog, log file,
   or monitoring), so not even errors are shown.
 * #688: Tweak archive check probing logic to use the newest timestamp found when multiple exist.
 * #659: Add Borg 2 date-based matching flags to various actions for archive selection.
 * #703: Fix an error when loading the configuration schema on Fedora Linux.
 * #704: Fix "check" action error when repository and archive checks are configured but the archive
   check gets skipped due to the configured frequency.
 * #706: Fix "--archive latest" on "list" and "info" actions that only worked on the first of
   multiple configured repositories.

1.7.13
 * #375: Restore particular PostgreSQL schemas from a database dump via "borgmatic restore --schema"
   flag. See the documentation for more information:
   https://torsion.org/borgmatic/docs/how-to/backup-your-databases/#restore-particular-schemas
 * #678: Fix error from PostgreSQL when dumping a database with a "format" of "plain".
 * #678: Fix PostgreSQL hook to support "psql_command" and "pg_restore_command" options containing
   commands with arguments.
 * #678: Fix calls to psql in PostgreSQL hook to ignore "~/.psqlrc", whose settings can break
   database dumping.
 * #680: Add support for logging each log line as a JSON object via global "--log-json" flag.
 * #682: Fix "source_directories_must_exist" option to expand globs and tildes in source directories.
 * #684: Rename "master" development branch to "main" to use more inclusive language. You'll need to
   update your development checkouts accordingly.
 * #686: Add fish shell completion script so you can tab-complete on the borgmatic command-line. See
   the documentation for more information:
   https://torsion.org/borgmatic/docs/how-to/set-up-backups/#shell-completion
 * #687: Fix borgmatic error when not finding the configuration schema for certain "pip install
   --editable" development installs.
 * #688: Fix archive checks being skipped even when particular archives haven't been checked
   recently. This occurred when using multiple borgmatic configuration files with different
   "archive_name_format"s, for instance.
 * #691: Fix error in "borgmatic restore" action when the configured repository path is relative
   instead of absolute.
 * #694: Run "borgmatic borg" action without capturing output so interactive prompts and flags like
   "--progress" still work.

1.7.12
 * #413: Add "log_file" context to command hooks so your scripts can consume the borgmatic log file.
   See the documentation for more information:
   https://torsion.org/borgmatic/docs/how-to/add-preparation-and-cleanup-steps-to-backups/
 * #666, #670: Fix error when running the "info" action with the "--match-archives" or "--archive"
   flags. Also fix the "--match-archives"/"--archive" flags to correctly override the
   "match_archives" configuration option for the "transfer", "list", "rlist", and "info" actions.
 * #668: Fix error when running the "prune" action with both "archive_name_format" and "prefix"
   options set.
 * #672: Selectively shallow merge certain mappings or sequences when including configuration files.
   See the documentation for more information:
   https://torsion.org/borgmatic/docs/how-to/make-per-application-backups/#shallow-merge
 * #672: Selectively omit list values when including configuration files. See the documentation for
   more information:
   https://torsion.org/borgmatic/docs/how-to/make-per-application-backups/#list-merge
 * #673: View the results of configuration file merging via "validate-borgmatic-config --show" flag.
   See the documentation for more information:
   https://torsion.org/borgmatic/docs/how-to/make-per-application-backups/#debugging-includes
 * Add optional support for running end-to-end tests and building documentation with rootless Podman
   instead of Docker.

1.7.11
 * #479, #588: BREAKING: Automatically use the "archive_name_format" option to filter which archives
   get used for borgmatic actions that operate on multiple archives. Override this behavior with the
   new "match_archives" option in the storage section. This change is "breaking" in that it silently
   changes which archives get considered for "rlist", "prune", "check", etc. See the documentation
   for more information:
   https://torsion.org/borgmatic/docs/how-to/make-per-application-backups/#archive-naming
 * #479, #588: The "prefix" options have been deprecated in favor of the new "archive_name_format"
   auto-matching behavior and the "match_archives" option.
 * #658: Add "--log-file-format" flag for customizing the log message format. See the documentation
   for more information:
   https://torsion.org/borgmatic/docs/how-to/inspect-your-backups/#logging-to-file
 * #662: Fix regression in which the "check_repositories" option failed to match repositories.
 * #663: Fix regression in which the "transfer" action produced a traceback.
 * Add spellchecking of source code during test runs.

1.7.10
 * #396: When a database command errors, display and log the error message instead of swallowing it.
 * #501: Optionally error if a source directory does not exist via "source_directories_must_exist"
   option in borgmatic's location configuration.
 * #576: Add support for "file://" paths within "repositories" option.
 * #612: Define and use custom constants in borgmatic configuration files. See the documentation for
   more information:
   https://torsion.org/borgmatic/docs/how-to/make-per-application-backups/#constant-interpolation
 * #618: Add support for BORG_FILES_CACHE_TTL environment variable via "borg_files_cache_ttl" option
   in borgmatic's storage configuration.
 * #623: Fix confusing message when an error occurs running actions for a configuration file.
 * #635: Add optional repository labels so you can select a repository via "--repository yourlabel"
   at the command-line. See the configuration reference for more information:
   https://torsion.org/borgmatic/docs/reference/configuration/
 * #649: Add documentation on backing up a database running in a container:
   https://torsion.org/borgmatic/docs/how-to/backup-your-databases/#containers
 * #655: Fix error when databases are configured and a source directory doesn't exist.
 * Add code style plugins to enforce use of Python f-strings and prevent single-letter variables.
   To join in the pedantry, refresh your test environment with "tox --recreate".
 * Rename scripts/run-full-dev-tests to scripts/run-end-to-end-dev-tests and make it run end-to-end
   tests only. Continue using tox to run unit and integration tests.

1.7.9
 * #295: Add a SQLite database dump/restore hook.
 * #304: Change the default action order when no actions are specified on the command-line to:
   "create", "prune", "compact", "check". If you'd like to retain the old ordering ("prune" and
   "compact" first), then specify actions explicitly on the command-line.
 * #304: Run any command-line actions in the order specified instead of using a fixed ordering.
 * #564: Add "--repository" flag to all actions where it makes sense, so you can run borgmatic on
   a single configured repository instead of all of them.
 * #628: Add a Healthchecks "log" state to send borgmatic logs to Healthchecks without signalling
   success or failure.
 * #647: Add "--strip-components all" feature on the "extract" action to remove leading path
   components of files you extract. Must be used with the "--path" flag.
 * Add support for Python 3.11.

1.7.8
 * #620: With the "create" action and the "--list" ("--files") flag, only show excluded files at
   verbosity 2.
 * #621: Add optional authentication to the ntfy monitoring hook.
 * With the "create" action, only one of "--list" ("--files") and "--progress" flags can be used.
   This lines up with the new behavior in Borg 2.0.0b5.
 * Internally support new Borg 2.0.0b5 "--filter" status characters / item flags for the "create"
   action.
 * Fix the "create" action with the "--dry-run" flag querying for databases when a PostgreSQL/MySQL
   "all" database is configured. Now, these queries are skipped due to the dry run.
 * Add "--repository" flag to the "rcreate" action to optionally select one configured repository to
   create.
 * Add "--progress" flag to the "transfer" action, new in Borg 2.0.0b5.
 * Add "checkpoint_volume" configuration option to creates checkpoints every specified number of
   bytes during a long-running backup, new in Borg 2.0.0b5.

1.7.7
 * #642: Add MySQL database hook "add_drop_database" configuration option to control whether dumped
   MySQL databases get dropped right before restore.
 * #643: Fix for potential data loss (data not getting backed up) when dumping large "directory"
   format PostgreSQL/MongoDB databases. Prior to the fix, these dumps would not finish writing to
   disk before Borg consumed them. Now, the dumping process completes before Borg starts. This only
   applies to "directory" format databases; other formats still stream to Borg without using
   temporary disk space.
 * Fix MongoDB "directory" format to work with mongodump/mongorestore without error. Prior to this
   fix, only the "archive" format worked.

1.7.6
 * #393, #438, #560: Optionally dump "all" PostgreSQL/MySQL databases to separate files instead of
   one combined dump file, allowing more convenient restores of individual databases. You can enable
   this by specifying the database dump "format" option when the database is named "all".
 * #602: Fix logs that interfere with JSON output by making warnings go to stderr instead of stdout.
 * #622: Fix traceback when include merging configuration files on ARM64.
 * #629: Skip warning about excluded special files when no special files have been excluded.
 * #630: Add configuration options for database command customization: "list_options",
   "restore_options", and "analyze_options" for PostgreSQL, "restore_options" for MySQL, and
   "restore_options" for MongoDB.

1.7.5
 * #311: Override PostgreSQL dump/restore commands via configuration options.
 * #604: Fix traceback when a configuration section is present but lacking any options.
 * #607: Clarify documentation examples for include merging and deep merging.
 * #611: Fix "data" consistency check to support "check_last" and consistency "prefix" options.
 * #613: Clarify documentation about multiple repositories and separate configuration files.

1.7.4
 * #596: Fix special file detection erroring when broken symlinks are encountered.
 * #597, #598: Fix regression in which "check" action errored on certain systems ("Cannot determine
   Borg repository ID").

1.7.3
 * #357: Add "break-lock" action for removing any repository and cache locks leftover from Borg
   aborting.
 * #360: To prevent Borg hangs, unconditionally delete stale named pipes before dumping databases.
 * #587: When database hooks are enabled, auto-exclude special files from a "create" action to
   prevent Borg from hanging. You can override/prevent this behavior by explicitly setting the
   "read_special" option to true.
 * #587: Warn when ignoring a configured "read_special" value of false, as true is needed when
   database hooks are enabled.
 * #589: Update sample systemd service file to allow system "idle" (e.g. a video monitor turning
   off) while borgmatic is running.
 * #590: Fix for potential data loss (data not getting backed up) when the "patterns_from" option
   was used with "source_directories" (or the "~/.borgmatic" path existed, which got injected into
   "source_directories" implicitly). The fix is for borgmatic to convert "source_directories" into
   patterns whenever "patterns_from" is used, working around a Borg bug:
   https://github.com/borgbackup/borg/issues/6994
 * #590: In "borgmatic create --list" output, display which files get excluded from the backup due
   to patterns or excludes.
 * #591: Add support for Borg 2's "--match-archives" flag. This replaces "--glob-archives", which
   borgmatic now treats as an alias for "--match-archives". But note that the two flags have
   slightly different syntax. See the Borg 2 changelog for more information:
   https://borgbackup.readthedocs.io/en/2.0.0b3/changes.html#version-2-0-0b3-2022-10-02
 * Fix for "borgmatic --archive latest" not finding the latest archive when a verbosity is set.

1.7.2
 * #577: Fix regression in which "borgmatic info --archive ..." showed repository info instead of
   archive info with Borg 1.
 * #582: Fix hang when database hooks are enabled and "patterns" contains a parent directory of
   "~/.borgmatic".

1.7.1
 * #542: Make the "source_directories" option optional. This is useful for "check"-only setups or
   using "patterns" exclusively.
 * #574: Fix for potential data loss (data not getting backed up) when the "patterns" option was
   used with "source_directories" (or the "~/.borgmatic" path existed, which got injected into
   "source_directories" implicitly). The fix is for borgmatic to convert "source_directories" into
   patterns whenever "patterns" is used, working around a Borg bug:
   https://github.com/borgbackup/borg/issues/6994

1.7.0
 * #463: Add "before_actions" and "after_actions" command hooks that run before/after all the
   actions for each repository. These new hooks are a good place to run per-repository steps like
   mounting/unmounting a remote filesystem.
 * #463: Update documentation to cover per-repository configurations:
   https://torsion.org/borgmatic/docs/how-to/make-per-application-backups/
 * #557: Support for Borg 2 while still working with Borg 1. This includes new borgmatic actions
   like "rcreate" (replaces "init"), "rlist" (list archives in repository), "rinfo" (show repository
   info), and "transfer" (for upgrading Borg repositories). For the most part, borgmatic tries to
   smooth over differences between Borg 1 and 2 to make your upgrade process easier. However, there
   are still a few cases where Borg made breaking changes. See the Borg 2.0 changelog for more
   information: https://www.borgbackup.org/releases/borg-2.0.html
 * #557: If you install Borg 2, you'll need to manually upgrade your existing Borg 1 repositories
   before use. Note that Borg 2 stable is not yet released as of this borgmatic release, so don't
   use Borg 2 for production until it is! See the documentation for more information:
   https://torsion.org/borgmatic/docs/how-to/upgrade/#upgrading-borg
 * #557: Rename several configuration options to match Borg 2: "remote_rate_limit" is now
   "upload_rate_limit", "numeric_owner" is "numeric_ids", and "bsd_flags" is "flags". borgmatic
   still works with the old options.
 * #557: Remote repository paths without the "ssh://" syntax are deprecated but still supported for
   now. Remote repository paths containing "~" are deprecated in borgmatic and no longer work in
   Borg 2.
 * #557: Omitting the "--archive" flag on the "list" action is deprecated when using Borg 2. Use
   the new "rlist" action instead.
 * #557: The "--dry-run" flag can now be used with the "rcreate"/"init" action.
 * #565: Fix handling of "repository" and "data" consistency checks to prevent invalid Borg flags.
 * #566: Modify "mount" and "extract" actions to require the "--repository" flag when multiple
   repositories are configured.
 * #571: BREAKING: Remove old-style command-line action flags like "--create, "--list", etc. If
   you're already using actions like "create" and "list" instead, this change should not affect you.
 * #571: BREAKING: Rename "--files" flag on "prune" action to "--list", as it lists archives, not
   files.
 * #571: Add "--list" as alias for "--files" flag on "create" and "export-tar" actions.
 * Add support for disabling TLS verification in Healthchecks monitoring hook with "verify_tls"
   option.

1.6.6
 * #559: Update documentation about configuring multiple consistency checks or multiple databases.
 * #560: Fix all database hooks to error when the requested database to restore isn't present in the
   Borg archive.
 * #561: Fix command-line "--override" flag to continue supporting old configuration file formats.
 * #563: Fix traceback with "create" action and "--json" flag when a database hook is configured.

1.6.5
 * #553: Fix logging to include the full traceback when Borg experiences an internal error, not just
   the first few lines.
 * #554: Fix all monitoring hooks to warn if the server returns an HTTP 4xx error. This can happen
   with Healthchecks, for instance, when using an invalid ping URL.
 * #555: Fix environment variable plumbing so options like "encryption_passphrase" and
   "encryption_passcommand" in one configuration file aren't used for other configuration files.

1.6.4
 * #546, #382: Keep your repository passphrases and database passwords outside of borgmatic's
   configuration file with environment variable interpolation. See the documentation for more
   information: https://torsion.org/borgmatic/docs/how-to/provide-your-passwords/

1.6.3
 * #541: Add "borgmatic list --find" flag for searching for files across multiple archives, useful
   for hunting down that file you accidentally deleted so you can extract it. See the documentation
   for more information:
   https://torsion.org/borgmatic/docs/how-to/inspect-your-backups/#searching-for-a-file
 * #543: Add a monitoring hook for sending push notifications via ntfy. See the documentation for
   more information: https://torsion.org/borgmatic/docs/how-to/monitor-your-backups/#ntfy-hook
 * Fix Bash completion script to no longer alter your shell's settings (complain about unset
   variables or error on pipe failures).
 * Deprecate "borgmatic list --successful" flag, as listing only non-checkpoint (successful)
   archives is now the default in newer versions of Borg.

1.6.2
 * #523: Reduce the default consistency check frequency and support configuring the frequency
   independently for each check. Also add "borgmatic check --force" flag to ignore configured
   frequencies. See the documentation for more information:
   https://torsion.org/borgmatic/docs/how-to/deal-with-very-large-backups/#check-frequency
 * #536: Fix generate-borgmatic-config to support more complex schema changes like the new
   Healthchecks configuration options when the "--source" flag is used.
 * #538: Add support for "borgmatic borg debug" command.
 * #539: Add "generate-borgmatic-config --overwrite" flag to replace an existing destination file.
 * Add Bash completion script so you can tab-complete the borgmatic command-line. See the
   documentation for more information:
   https://torsion.org/borgmatic/docs/how-to/set-up-backups/#shell-completion

1.6.1
 * #294: Add Healthchecks monitoring hook "ping_body_limit" option to configure how many bytes of
   logs to send to the Healthchecks server.
 * #402: Remove the error when "archive_name_format" is specified but a retention prefix isn't. 
 * #420: Warn when an unsupported variable is used in a hook command.
 * #439: Change connection failures for monitoring hooks (Healthchecks, Cronitor, PagerDuty, and
   Cronhub) to be warnings instead of errors. This way, the monitoring system failing does not block
   backups.
 * #460: Add Healthchecks monitoring hook "send_logs" option to enable/disable sending borgmatic
   logs to the Healthchecks server.
 * #525: Add Healthchecks monitoring hook "states" option to only enable pinging for particular
   monitoring states (start, finish, fail).
 * #528: Improve the error message when a configuration override contains an invalid value.
 * #531: BREAKING: When deep merging common configuration, merge colliding list values by appending
   them. Previously, one list replaced the other.
 * #532: When a configuration include is a relative path, load it from either the current working
   directory or from the directory containing the file doing the including. Previously, only the
   working directory was used.
 * Add a randomized delay to the sample systemd timer to spread out the load on a server.
 * Change the configuration format for borgmatic monitoring hooks (Healthchecks, Cronitor,
   PagerDuty, and Cronhub) to specify the ping URL / integration key as a named option. The intent
   is to support additional options (some in this release). This change is backwards-compatible.
 * Add emojis to documentation table of contents to make it easier to find particular how-to and
   reference guides at a glance.

1.6.0
 * #381: BREAKING: Greatly simplify configuration file reuse by deep merging when including common
   configuration. See the documentation for more information:
   https://torsion.org/borgmatic/docs/how-to/make-per-application-backups/#include-merging
 * #473: BREAKING: Instead of executing "before" command hooks before all borgmatic actions run (and
   "after" hooks after), execute these hooks right before/after the corresponding action. E.g.,
   "before_check" now runs immediately before the "check" action. This better supports running
   timing-sensitive tasks like pausing containers. Side effect: before/after command hooks now run
   once for each configured repository instead of once per configuration file. Additionally, the
   "repositories" interpolated variable has been changed to "repository", containing the path to the
   current repository for the hook. See the documentation for more information:
   https://torsion.org/borgmatic/docs/how-to/add-preparation-and-cleanup-steps-to-backups/
 * #513: Add mention of sudo's "secure_path" option to borgmatic installation documentation.
 * #515: Fix "borgmatic borg key ..." to pass parameters to Borg in the correct order.
 * #516: Fix handling of TERM signal to exit borgmatic, not just forward the signal to Borg.
 * #517: Fix borgmatic exit code (so it's zero) when initial Borg calls fail but later retries
   succeed.
 * Change Healthchecks logs truncation size from 10k bytes to 100k bytes, corresponding to that
   same change on Healthchecks.io.

1.5.24
 * #431: Add "working_directory" option to support source directories with relative paths.
 * #444: When loading a configuration file that is unreadable due to file permissions, warn instead
   of erroring. This supports running borgmatic as a non-root user with configuration in ~/.config
   even if there is an unreadable global configuration file in /etc.
 * #469: Add "repositories" context to "before_*" and "after_*" command action hooks. See the
   documentation for more information:
   https://torsion.org/borgmatic/docs/how-to/add-preparation-and-cleanup-steps-to-backups/
 * #486: Fix handling of "patterns_from" and "exclude_from" options to error instead of warning when
   referencing unreadable files and "create" action is run.
 * #507: Fix Borg usage error in the "compact" action when running "borgmatic --dry-run". Now, skip
   "compact" entirely during a dry run.

1.5.23
 * #394: Compact repository segments and free space with new "borgmatic compact" action. Borg 1.2+
   only. Also run "compact" by default when no actions are specified, as "prune" in Borg 1.2 no
   longer frees up space unless "compact" is run.
 * #394: When using the "atime", "bsd_flags", "numeric_owner", or "remote_rate_limit" options,
   tailor the flags passed to Borg depending on the Borg version.
 * #480, #482: Fix traceback when a YAML validation error occurs.

1.5.22
 * #288: Add database dump hook for MongoDB.
 * #470: Move mysqldump options to the beginning of the command due to MySQL bug 30994.
 * #471: When command-line configuration override produces a parse error, error cleanly instead of
   tracebacking.
 * #476: Fix unicode error when restoring particular MySQL databases.
 * Drop support for Python 3.6, which has been end-of-lifed.
 * Add support for Python 3.10.

1.5.21
 * #28: Optionally retry failing backups via "retries" and "retry_wait" configuration options.
 * #306: Add "list_options" MySQL configuration option for passing additional arguments to MySQL
   list command.
 * #459: Add support for old version (2.x) of jsonschema library.

1.5.20
 * Re-release with correct version without dev0 tag.

1.5.19
 * #387: Fix error when configured source directories are not present on the filesystem at the time
   of backup. Now, Borg will complain, but the backup will still continue.
 * #455: Mention changing borgmatic path in cron documentation.
 * Update sample systemd service file with more granular read-only filesystem settings.
 * Move Gitea and GitHub hosting from a personal namespace to an organization for better
   collaboration with related projects.
 * 1k ★s on GitHub!

1.5.18
 * #389: Fix "message too long" error when logging to rsyslog.
 * #440: Fix traceback that can occur when dumping a database.

1.5.17
 * #437: Fix error when configuration file contains "umask" option.
 * Remove test dependency on vim and /dev/urandom.

1.5.16
 * #379: Suppress console output in sample crontab and systemd service files.
 * #407: Fix syslog logging on FreeBSD.
 * #430: Fix hang when restoring a PostgreSQL "tar" format database dump.
 * Better error messages! Switch the library used for validating configuration files (from pykwalify
   to jsonschema).
 * Link borgmatic Ansible role from installation documentation:
   https://torsion.org/borgmatic/docs/how-to/set-up-backups/#other-ways-to-install

1.5.15
 * #419: Document use case of running backups conditionally based on laptop power level:
   https://torsion.org/borgmatic/docs/how-to/backup-to-a-removable-drive-or-an-intermittent-server/
 * #425: Run arbitrary Borg commands with new "borgmatic borg" action. See the documentation for
   more information: https://torsion.org/borgmatic/docs/how-to/run-arbitrary-borg-commands/

1.5.14
 * #390: Add link to Hetzner storage offering from the documentation.
 * #398: Clarify canonical home of borgmatic in documentation.
 * #406: Clarify that spaces in path names should not be backslashed in path names.
 * #423: Fix error handling to error loudly when Borg gets killed due to running out of memory!
 * Fix build so as not to attempt to build and push documentation for a non-main branch.
 * "Fix" build failure with Alpine Edge by switching from Edge to Alpine 3.13.
 * Move #borgmatic IRC channel from Freenode to Libera Chat due to Freenode takeover drama.
   IRC connection info: https://torsion.org/borgmatic/#issues

1.5.13
 * #373: Document that passphrase is used for Borg keyfile encryption, not just repokey encryption.
 * #404: Add support for ruamel.yaml 0.17.x YAML parsing library.
 * Update systemd service example to return a permission error when a system call isn't permitted
   (instead of terminating borgmatic outright).
 * Drop support for Python 3.5, which has been end-of-lifed.
 * Add support for Python 3.9.
 * Update versions of test dependencies (test_requirements.txt and test containers).
 * Only support black code formatter on Python 3.8+. New black dependencies make installation
   difficult on older versions of Python.
 * Replace "improve this documentation" form with link to support and ticket tracker.

1.5.12
 * Fix for previous release with incorrect version suffix in setup.py. No other changes.

1.5.11
 * #341: Add "temporary_directory" option for changing Borg's temporary directory.
 * #352: Lock down systemd security settings in sample systemd service file.
 * #355: Fix traceback when a database hook value is null in a configuration file.
 * #361: Merge override values when specifying the "--override" flag multiple times. The previous
   behavior was to take the value of the last "--override" flag only.
 * #367: Fix traceback when upgrading old INI-style configuration with upgrade-borgmatic-config.
 * #368: Fix signal forwarding from borgmatic to Borg resulting in recursion traceback.
 * #369: Document support for Borg placeholders in repository names.

1.5.10
 * #347: Add hooks that run for the "extract" action: "before_extract" and "after_extract".
 * #350: Fix traceback when a configuration directory is non-readable due to directory permissions.
 * Add documentation navigation links on left side of all documentation pages.
 * Clarify documentation on configuration overrides, specifically the portion about list syntax:
   http://torsion.org/borgmatic/docs/how-to/make-per-application-backups/#configuration-overrides
 * Clarify documentation overview of monitoring options:
   http://torsion.org/borgmatic/docs/how-to/monitor-your-backups/

1.5.9
 * #300: Add "borgmatic export-tar" action to export an archive to a tar-formatted file or stream.
 * #339: Fix for intermittent timing-related test failure of logging function.
 * Clarify database documentation about excluding named pipes and character/block devices to prevent
   hangs.
 * Add documentation on how to make backups redundant with multiple repositories:
   https://torsion.org/borgmatic/docs/how-to/make-backups-redundant/

1.5.8
 * #336: Fix for traceback when running Cronitor, Cronhub, and PagerDuty monitor hooks.

1.5.7
 * #327: Fix broken pass-through of BORG_* environment variables to Borg.
 * #328: Fix duplicate logging to Healthchecks and send "after_*" hooks output to Healthchecks.
 * #331: Add SSL support to PostgreSQL database configuration.
 * #333: Fix for potential data loss (data not getting backed up) when borgmatic omitted configured
   source directories in certain situations. Specifically, this occurred when two source directories
   on different filesystems were related by parentage (e.g. "/foo" and "/foo/bar/baz") and the
   one_file_system option was enabled.
 * Update documentation code fragments theme to better match the rest of the page.
 * Improve configuration reference documentation readability via more aggressive word-wrapping in
   configuration schema descriptions.

1.5.6
 * #292: Allow before_backup and similar hooks to exit with a soft failure without altering the
   monitoring status on Healthchecks or other providers. Support this by waiting to ping monitoring
   services with a "start" status until after before_* hooks finish. Failures in before_* hooks
   still trigger a monitoring "fail" status.
 * #316: Fix hang when a stale database dump named pipe from an aborted borgmatic run remains on
   disk.
 * #323: Fix for certain configuration options like ssh_command impacting Borg invocations for
   separate configuration files.
 * #324: Add "borgmatic extract --strip-components" flag to remove leading path components when
   extracting an archive.
 * Tweak comment indentation in generated configuration file for clarity.
 * Link to Borgmacator GNOME AppIndicator from monitoring documentation.

1.5.5
 * #314: Fix regression in support for PostgreSQL's "directory" dump format. Unlike other dump
   formats, the "directory" dump format does not stream directly to/from Borg.
 * #315: Fix enabled database hooks to implicitly set one_file_system configuration option to true.
   This prevents Borg from reading devices like /dev/zero and hanging.
 * #316: Fix hang when streaming a database dump to Borg with implicit duplicate source directories
   by deduplicating them first.
 * #319: Fix error message when there are no MySQL databases to dump for "all" databases.
 * Improve documentation around the installation process. Specifically, making borgmatic commands
   runnable via the system PATH and offering a global install option.

1.5.4
 * #310: Fix legitimate database dump command errors (exit code 1) not being treated as errors by
   borgmatic.
 * For database dumps, replace the named pipe on every borgmatic run. This prevent hangs on stale
   pipes left over from previous runs.
 * Fix error handling to handle more edge cases when executing commands.

1.5.3
 * #258: Stream database dumps and restores directly to/from Borg without using any additional
   filesystem space. This feature is automatic, and works even on restores from archives made with
   previous versions of borgmatic.
 * #293: Documentation on macOS launchd permissions issues with work-around for Full Disk Access.
 * Remove "borgmatic restore --progress" flag, as it now conflicts with streaming database restores.

1.5.2
 * #301: Fix MySQL restore error on "all" database dump by excluding system tables.
 * Fix PostgreSQL restore error on "all" database dump by using "psql" for the restore instead of
   "pg_restore".

1.5.1
 * #289: Tired of looking up the latest successful archive name in order to pass it to borgmatic
   actions? Me too. Now you can specify "--archive latest" to all actions that accept an archive
   flag.
 * #290: Fix the "--stats" and "--files" flags so that they yield output at verbosity 0.
 * Reduce the default verbosity of borgmatic logs sent to Healthchecks monitoring hook. Now, it's
   warnings and errors only. You can increase the verbosity via the "--monitoring-verbosity" flag.
 * Add security policy documentation in SECURITY.md.

1.5.0
 * #245: Monitor backups with PagerDuty hook integration. See the documentation for more
   information: https://torsion.org/borgmatic/docs/how-to/monitor-your-backups/#pagerduty-hook
 * #255: Add per-action hooks: "before_prune", "after_prune", "before_check", and "after_check".
 * #274: Add ~/.config/borgmatic.d as another configuration directory default.
 * #277: Customize Healthchecks log level via borgmatic "--monitoring-verbosity" flag.
 * #280: Change "exclude_if_present" option to support multiple filenames that indicate a directory
   should be excluded from backups, rather than just a single filename.
 * #284: Backup to a removable drive or intermittent server via "soft failure" feature. See the
   documentation for more information:
   https://torsion.org/borgmatic/docs/how-to/backup-to-a-removable-drive-or-an-intermittent-server/
 * #287: View consistency check progress via "--progress" flag for "check" action.
 * For "create" and "prune" actions, no longer list files or show detailed stats at any verbosities
   by default. You can opt back in with "--files" or "--stats" flags.
 * For "list" and "info" actions, show repository names even at verbosity 0.

1.4.22
 * #276, #285: Disable colored output when "--json" flag is used, so as to produce valid JSON output.
 * After a backup of a database dump in directory format, properly remove the dump directory.
 * In "borgmatic --help", don't expand $HOME in listing of default "--config" paths.

1.4.21
 * #268: Override particular configuration options from the command-line via "--override" flag. See
   the documentation for more information:
   https://torsion.org/borgmatic/docs/how-to/make-per-application-backups/#configuration-overrides
 * #270: Only trigger "on_error" hooks and monitoring failures for "prune", "create", and "check"
   actions, and not for other actions.
 * When pruning with verbosity level 1, list pruned and kept archives. Previously, this information
   was only shown at verbosity level 2.

1.4.20
 * Fix repository probing during "borgmatic init" to respect verbosity flag and remote_path option.
 * #249: Update Healthchecks/Cronitor/Cronhub monitoring integrations to fire for "check" and
   "prune" actions, not just "create".

1.4.19
 * #259: Optionally change the internal database dump path via "borgmatic_source_directory" option
   in location configuration section.
 * #271: Support piping "borgmatic list" output to grep by logging certain log levels to console
   stdout and others to stderr.
 * Retain colored output when piping or redirecting in an interactive terminal.
 * Add end-to-end tests for database dump and restore. These are run on developer machines with
   Docker Compose for approximate parity with continuous integration tests.

1.4.18
 * Fix "--repository" flag to accept relative paths.
 * Fix "borgmatic umount" so it only runs Borg once instead of once per repository / configuration
   file.
 * #253: Mount whole repositories via "borgmatic mount" without any "--archive" flag.
 * #269: Filter listed paths via "borgmatic list --path" flag.

1.4.17
 * #235: Pass extra options directly to particular Borg commands, handy for Borg options that
   borgmatic does not yet support natively. Use "extra_borg_options" in the storage configuration
   section.
 * #266: Attempt to repair any inconsistencies found during a consistency check via
   "borgmatic check --repair" flag.

1.4.16
 * #256: Fix for "before_backup" hook not triggering an error when the command contains "borg" and
   has an exit code of 1.
 * #257: Fix for garbled Borg file listing when using "borgmatic create --progress" with
   verbosity level 1 or 2.
 * #260: Fix for missing Healthchecks monitoring payload or HTTP 500 due to incorrect unicode
   encoding.

1.4.15
 * Fix for database dump removal incorrectly skipping some database dumps.
 * #123: Support for mounting an archive as a FUSE filesystem via "borgmatic mount" action, and
   unmounting via "borgmatic umount". See the documentation for more information:
   https://torsion.org/borgmatic/docs/how-to/extract-a-backup/#mount-a-filesystem

1.4.14
 * Show summary log errors regardless of verbosity level, and log the "summary:" header with a log
   level based on the contained summary logs.

1.4.13
 * Show full error logs at "--verbosity 0" so you can see command output without upping the
   verbosity level.

1.4.12
 * #247: With "borgmatic check", consider Borg warnings as errors.
 * Dial back the display of inline error logs a bit, so failed command output doesn't appear
   multiple times in the logs (well, except for the summary).

1.4.11
 * #241: When using the Healthchecks monitoring hook, include borgmatic logs in the payloads for
   completion and failure pings.
 * With --verbosity level 1 or 2, show error logs both inline when they occur and in the summary
   logs at the bottom. With lower verbosity levels, suppress the summary and show error logs when
   they occur.

1.4.10
 * #246: Fix for "borgmatic restore" showing success and incorrectly extracting archive files, even
   when no databases are configured to restore. As this can overwrite files from the archive and
   lead to data loss, please upgrade to get the fix before using "borgmatic restore".
 * Reopen the file given by "--log-file" flag if an external program rotates the log file while
   borgmatic is running.

1.4.9
 * #228: Database dump hooks for MySQL/MariaDB, so you can easily dump your databases before backups
   run.
 * #243: Fix repository does not exist error with "borgmatic extract" when repository is remote.

1.4.8
 * Monitor backups with Cronhub hook integration. See the documentation for more information:
   https://torsion.org/borgmatic/docs/how-to/monitor-your-backups/#cronhub-hook
 * Fix Healthchecks/Cronitor hooks to skip actions when the borgmatic "--dry-run" flag is used.

1.4.7
 * #238: In documentation, clarify when Healthchecks/Cronitor hooks fire in relation to other hooks.
 * #239: Upgrade your borgmatic configuration to get new options and comments via
   "generate-borgmatic-config --source". See the documentation for more information:
   https://torsion.org/borgmatic/docs/how-to/upgrade/#upgrading-your-configuration

1.4.6
 * Verbosity level "-1" for even quieter output: Errors only (#236).

1.4.5
 * Log to file instead of syslog via command-line "--log-file" flag (#233).

1.4.4
 * #234: Support for Borg --keep-exclude-tags and --exclude-nodump options.

1.4.3
 * Monitor backups with Cronitor hook integration. See the documentation for more information:
   https://torsion.org/borgmatic/docs/how-to/monitor-your-backups/#cronitor-hook

1.4.2
 * Extract files to a particular directory via "borgmatic extract --destination" flag.
 * Rename "borgmatic extract --restore-path" flag to "--path" to reduce confusion with the separate
   "borgmatic restore" action. Any uses of "--restore-path" will continue working.

1.4.1
 * #229: Restore backed up PostgreSQL databases via "borgmatic restore" action. See the
   documentation for more information:
   https://torsion.org/borgmatic/docs/how-to/backup-your-databases/
 * Documentation on how to develop borgmatic's documentation:
   https://torsion.org/borgmatic/docs/how-to/develop-on-borgmatic/#documentation-development

1.4.0
 * #225: Database dump hooks for PostgreSQL, so you can easily dump your databases before backups
   run.
 * #230: Rename "borgmatic list --pattern-from" flag to "--patterns-from" to match Borg.

1.3.26
 * #224: Fix "borgmatic list --successful" with a slightly better heuristic for listing successful
   (non-checkpoint) archives.

1.3.25
 * #223: Dead man's switch to detect when backups start failing silently, implemented via
   healthchecks.io hook integration. See the documentation for more information:
   https://torsion.org/borgmatic/docs/how-to/monitor-your-backups/#healthchecks-hook
 * Documentation on monitoring and alerting options for borgmatic backups:
   https://torsion.org/borgmatic/docs/how-to/monitor-your-backups/
 * Automatically rewrite links when developing on documentation locally.

1.3.24
 * #86: Add "borgmatic list --successful" flag to only list successful (non-checkpoint) archives.
 * Add a suggestion form to all documentation pages, so users can submit ideas for improving the
   documentation.
 * Update documentation link to community Arch Linux borgmatic package.

1.3.23
 * #174: More detailed error alerting via runtime context available in "on_error" hook.

1.3.22
 * #144: When backups to one of several repositories fails, keep backing up to the other
   repositories and report errors afterwards.

1.3.21
 * #192: User-defined hooks for global setup or cleanup that run before/after all actions. See the
   documentation for more information:
   https://torsion.org/borgmatic/docs/how-to/add-preparation-and-cleanup-steps-to-backups/

1.3.20
 * #205: More robust sample systemd service: boot delay, network dependency, lowered CPU/IO
   priority, etc.
 * #221: Fix "borgmatic create --progress" output so that it updates on the console in real-time.

1.3.19
 * #219: Fix visibility of "borgmatic prune --stats" output.

1.3.18
 * #220: Fix regression of argument parsing for default actions.

1.3.17
 * #217: Fix error with "borgmatic check --only" command-line flag with "extract" consistency check.

1.3.16
 * #210: Support for Borg check --verify-data flag via borgmatic "data" consistency check.
 * #210: Override configured consistency checks via "borgmatic check --only" command-line flag.
 * When generating sample configuration with generate-borgmatic-config, add a space after each "#"
   comment indicator.

1.3.15
 * #208: Fix for traceback when the "checks" option has an empty value.
 * #209: Bypass Borg error about a moved repository via "relocated_repo_access_is_ok" option in
   borgmatic storage configuration section.
 * #213: Reorder arguments passed to Borg to fix duplicate directories when using Borg patterns.
 * #214: Fix for hook erroring with exit code 1 not being interpreted as an error.

1.3.14
 * #204: Do not treat Borg warnings (exit code 1) as failures.
 * When validating configuration files, require strings instead of allowing any scalar type.

1.3.13
 * #199: Add note to documentation about using spaces instead of tabs for indentation, as YAML does
   not allow tabs.
 * #203: Fix compatibility with ruamel.yaml 0.16.x.
 * If a "prefix" option in borgmatic's configuration has an empty value (blank or ""), then disable
   default prefix.

1.3.12
 * Only log to syslog when run from a non-interactive console (e.g. a cron job).
 * Remove unicode byte order mark from syslog output so it doesn't show up as a literal in rsyslog
   output. See discussion on #197.

1.3.11
 * #193: Pass through several "borg list" and "borg info" flags like --short, --format, --sort-by,
   --first, --last, etc. via borgmatic command-line flags.
 * Add borgmatic info --repository and --archive command-line flags to display info for individual
   repositories or archives.
 * Support for Borg --noatime, --noctime, and --nobirthtime flags via corresponding options in
   borgmatic configuration location section.

1.3.10
 * #198: Fix for Borg create error output not showing up at borgmatic verbosity level zero.

1.3.9
 * #195: Switch to command-line actions as more traditional sub-commands, e.g. "borgmatic create",
   "borgmatic prune", etc. However, the classic dashed options like "--create" still work!

1.3.8
 * #191: Disable console color via "color" option in borgmatic configuration output section.

1.3.7
 * #196: Fix for unclear error message for invalid YAML merge include.
 * #197: Don't color syslog output.
 * Change default syslog verbosity to show errors only.

1.3.6
 * #53: Log to syslog in addition to existing console logging. Add --syslog-verbosity flag to
   customize the log level. See the documentation for more information:
   https://torsion.org/borgmatic/docs/how-to/inspect-your-backups/
 * #178: Look for .yml configuration file extension in addition to .yaml.
 * #189: Set umask used when executing hooks via "umask" option in borgmatic hooks section.
 * Remove Python cache files before each Tox run.
 * Add #borgmatic Freenode IRC channel to documentation.
 * Add Borg/borgmatic hosting providers section to documentation.
 * Add files for building documentation into a Docker image for web serving.
 * Upgrade project build server from Drone 0.8 to 1.1.
 * Build borgmatic documentation during continuous integration.
 * We're nearly at 500 ★s on GitHub. We can do this!

1.3.5
 * #153: Support for various Borg directory environment variables (BORG_CONFIG_DIR, BORG_CACHE_DIR,
   etc.) via options in borgmatic's storage configuration.
 * #177: Fix for regression with missing verbose log entries.

1.3.4
 * Part of #125: Color borgmatic (but not Borg) output when using an interactive terminal.
 * #166: Run tests for all installed versions of Python.
 * #168: Update README with continuous integration badge.
 * #169: Automatically sort Python imports in code.
 * Document installing borgmatic with pip install --user instead of a system Python install.
 * Get more reproducible builds by pinning the versions of pip and tox used to run tests.
 * Factor out build/test configuration from tox.ini file.

1.3.3
 * Add validate-borgmatic-config command, useful for validating borgmatic config generated by
   configuration management or even edited by hand.

1.3.2
 * #160: Fix for hooks executing when using --dry-run. Now hooks are skipped during a dry run.

1.3.1
 * #155: Fix for invalid JSON output when using multiple borgmatic configuration files.
 * #157: Fix for seemingly random filename ordering when running through a directory of
   configuration files.
 * Fix for empty JSON output when using --create --json.
 * Now capturing Borg output only when --json flag is used. Previously, borgmatic delayed Borg
   output even without the --json flag.

1.3.0
 * #148: Configuration file includes and merging via "!include" tag to support reuse of common
   options across configuration files.

1.2.18
 * #147: Support for Borg create/extract --numeric-owner flag via "numeric_owner" option in
   borgmatic's location section.

1.2.17
 * #140: List the files within an archive via --list --archive option.

1.2.16
 * #119: Include a sample borgmatic configuration file in the documentation.
 * #123: Support for Borg archive restoration via borgmatic --extract command-line flag.
 * Refactor documentation into multiple separate pages for clarity and findability.
 * Organize options within command-line help into logical groups.
 * Exclude tests from distribution packages.

1.2.15
 * #127: Remove date echo from schema example, as it's not a substitute for real logging.
 * #132: Leave exclude_patterns glob expansion to Borg, since doing it in borgmatic leads to
   confusing behavior.
 * #136: Handle and format validation errors raised during argument parsing.
 * #138: Allow use of --stats flag when --create or --prune flags are implied.

1.2.14
 * #103: When generating sample configuration with generate-borgmatic-config, document the defaults
   for each option.
 * #116: When running multiple configuration files, attempt all configuration files even if one of
   them errors. Log a summary of results at the end.
 * Add borgmatic --version command-line flag to get the current installed version number.

1.2.13
 * #100: Support for --stats command-line flag independent of --verbosity.
 * #117: With borgmatic --init command-line flag, proceed without erroring if a repository already
   exists.

1.2.12
 * #110: Support for Borg repository initialization via borgmatic --init command-line flag.
 * #111: Update Borg create --filter values so a dry run lists files to back up.
 * #113: Update README with link to a new/forked Docker image.
 * Prevent deprecated --excludes command-line option from being used.
 * Refactor README a bit to flow better for first-time users.
 * Update README with a few additional borgmatic packages (Debian and Ubuntu).

1.2.11
 * #108: Support for Borg create --progress via borgmatic command-line flag.

1.2.10
 * #105: Support for Borg --chunker-params create option via "chunker_params" option in borgmatic's
   storage section.

1.2.9
 * #102: Fix for syntax error that occurred in Python 3.5 and below.
 * Make automated tests support running in Python 3.5.

1.2.8
 * #73: Enable consistency checks for only certain repositories via "check_repositories" option in
   borgmatic's consistency configuration. Handy for large repositories that take forever to check.
 * Include link to issue tracker within various command output.
 * Run continuous integration tests on a matrix of Python and Borg versions.

1.2.7
 * #98: Support for Borg --keep-secondly prune option.
 * Use Black code formatter and Flake8 code checker as part of running automated tests.
 * Add an end-to-end automated test that actually integrates with Borg.
 * Set up continuous integration for borgmatic automated tests on projects.evoworx.org.

1.2.6
 * Fix generated configuration to also include a "keep_daily" value so pruning works out of the
   box.

1.2.5
 * #57: When generating sample configuration with generate-borgmatic-config, comment out all
   optional configuration so as to streamline the initial configuration process.

1.2.4
 * Fix for archive checking traceback due to parameter mismatch.

1.2.3
 * #64, #90, #92: Rewrite of logging system. Now verbosity flags passed to Borg are derived from
   borgmatic's log level. Note that the output of borgmatic might slightly change.
 * Part of #80: Support for Borg create --read-special via "read_special" option in borgmatic's
   location configuration.
 * #87: Support for Borg create --checkpoint-interval via "checkpoint_interval" option in
   borgmatic's storage configuration.
 * #88: Fix declared pykwalify compatibility version range in setup.py to prevent use of ancient
   versions of pykwalify with large version numbers.
 * #89: Pass --show-rc option to Borg when at highest verbosity level.
 * #94: Support for Borg --json option via borgmatic command-line to --create archives.

1.2.2
 * #85: Fix compatibility issue between pykwalify and ruamel.yaml 0.15.52, which manifested in
   borgmatic as a pykwalify RuleError.

1.2.1
 * Skip before/after backup hooks when only doing --prune, --check, --list, and/or --info.
 * #71: Support for XDG_CONFIG_HOME environment variable for specifying alternate user ~/.config/
   path.
 * #74, #83: Support for Borg --json option via borgmatic command-line to --list archives or show
   archive --info in JSON format, ideal for programmatic consumption.
 * #38, #76: Upgrade ruamel.yaml compatibility version range and fix support for Python 3.7.
 * #77: Skip non-"*.yaml" config filenames in /etc/borgmatic.d/ so as not to parse backup files,
   editor swap files, etc.
 * #81: Document user-defined hooks run before/after backup, or on error.
 * Add code style guidelines to the documentation.

1.2.0
 * #61: Support for Borg --list option via borgmatic command-line to list all archives.
 * #61: Support for Borg --info option via borgmatic command-line to display summary information.
 * #62: Update README to mention other ways of installing borgmatic.
 * Support for Borg --prefix option for consistency checks via "prefix" option in borgmatic's
   consistency configuration.
 * Add introductory screencast link to documentation.
 * #59: Ignore "check_last" and consistency "prefix" when "archives" not in consistency checks.
 * #60: Add "Persistent" flag to systemd timer example.
 * #63: Support for Borg --nobsdflags option to skip recording bsdflags (e.g. NODUMP, IMMUTABLE) in
   archive.
 * #69: Support for Borg prune --umask option using value of existing "umask" option in borgmatic's
   storage configuration.
 * Update tox.ini to only assume Python 3.x instead of Python 3.4 specifically.
 * Add ~/.config/borgmatic/config.yaml to default configuration path probing.
 * Document how to develop on and contribute to borgmatic.

1.1.15
 * Support for Borg BORG_PASSCOMMAND environment variable to read a password from an external file.
 * Fix for Borg create error when using borgmatic's --dry-run and --verbosity options together.
   Work-around for behavior introduced in Borg 1.1.3: https://github.com/borgbackup/borg/issues/3298
 * #55: Fix for missing tags/releases on Gitea and GitHub project hosting.
 * #56: Support for Borg --lock-wait option for the maximum wait for a repository/cache lock.
 * #58: Support for using tilde in exclude_patterns to reference home directory.

1.1.14
 * #49: Fix for typo in --patterns-from option.
 * #47: Support for Borg --dry-run option via borgmatic command-line.

1.1.13
 * #54: Fix for incorrect consistency check flags passed to Borg when all three checks ("repository",
   "archives", and "extract") are specified in borgmatic configuration.
 * #48: Add "local_path" to configuration for specifying an alternative Borg executable path.
 * #49: Support for Borg experimental --patterns-from and --patterns options for specifying mixed
   includes/excludes.
 * Moved issue tracker from Taiga to integrated Gitea tracker at
   https://projects.torsion.org/borgmatic-collective/borgmatic/issues

1.1.12
 * #46: Declare dependency on pykwalify 1.6 or above, as older versions yield "Unknown key: version"
   rule errors.
 * Support for Borg --keep-minutely prune option.

1.1.11
 * #26: Add "ssh_command" to configuration for specifying a custom SSH command or options.
 * Fix for incorrect /etc/borgmatic.d/ configuration path probing on macOS. This problem manifested
   as an error on startup: "[Errno 2] No such file or directory: '/etc/borgmatic.d'".

1.1.10
 * Pass several Unix signals through to child processes like Borg. This means that Borg now properly
   shuts down if borgmatic is terminated (e.g. due to a system suspend).
 * #30: Support for using tilde in repository paths to reference home directory.
 * #43: Support for Borg --files-cache option for setting the files cache operation mode.
 * #45: Support for Borg --remote-ratelimit option for limiting upload rate.
 * Log invoked Borg commands when at highest verbosity level.

1.1.9
 * #17, #39: Support for user-defined hooks before/after backup, or on error.
 * #34: Improve clarity of logging spew at high verbosity levels.
 * #30: Support for using tilde in source directory path to reference home directory.
 * Require "prefix" in retention section when "archive_name_format" is set. This is to avoid
   accidental pruning of archives with a different archive name format. For similar reasons, default
   "prefix" to "{hostname}-" if not specified.
 * Convert main source repository from Mercurial to Git.
 * Update dead links to Borg documentation.

1.1.8
 * #40: Fix to make /etc/borgmatic/config.yaml optional rather than required when using the default
   config paths.

1.1.7

 * #29: Add "archive_name_format" to configuration for customizing archive names.
 * Fix for traceback when "exclude_from" value is empty in configuration file.
 * When pruning, make highest verbosity level list archives kept and pruned.
 * Clarification of Python 3 pip usage in documentation.

1.1.6

 * #13, #36: Support for Borg --exclude-from, --exclude-caches, and --exclude-if-present options.

1.1.5

 * #35: New "extract" consistency check that performs a dry-run extraction of the most recent
   archive.

1.1.4

 * #18: Added command-line flags for performing a borgmatic run with only pruning, creating, or
   checking enabled. This supports use cases like running consistency checks from a different cron
   job with a different frequency, or running pruning with a different verbosity level.

1.1.3

 * #15: Support for running multiple config files in /etc/borgmatic.d/ from a single borgmatic run.
 * Fix for generate-borgmatic-config writing config with invalid one_file_system value.

1.1.2

 * #33: Fix for passing check_last as integer to subprocess when calling Borg.

1.1.1

 * Part of #33: Fix for upgrade-borgmatic-config converting check_last option as a string instead of
   an integer.
 * Fix for upgrade-borgmatic-config erroring when consistency checks option is not present.

1.1.0

 * Switched config file format to YAML. Run upgrade-borgmatic-config to upgrade.
 * Added generate-borgmatic-config command for initial config creation.
 * Dropped Python 2 support. Now Python 3 only.
 * #19: Fix for README mention of sample files not included in package.
 * #23: Sample files for triggering borgmatic from a systemd timer.
 * Support for backing up to multiple repositories.
 * To free up space, now pruning backups prior to creating a new backup.
 * Enabled test coverage output during tox runs.
 * Added logo.

1.0.3

 * #22: Fix for verbosity flag not actually causing verbose output.

1.0.2

 * #21: Fix for traceback when remote_path option is missing.

1.0.1

 * #20: Support for Borg's --remote-path option to use an alternate Borg
   executable. See sample/config.

1.0.0

 * Attic is no longer supported, as there hasn't been any recent development on
   it. Dropping Attic support will allow faster iteration on Borg-specific
   features. If you're still using Attic, this is a good time to switch to Borg!
 * Project renamed from atticmatic to borgmatic. See the borgmatic README for
   information on upgrading.

0.1.8

 * Fix for handling of spaces in source_directories which resulted in backup up everything.
 * Fix for broken links to Borg documentation.
 * At verbosity zero, suppressing Borg check stderr spew about "Checking segments".
 * Support for Borg --one-file-system.
 * Support for Borg create --umask.
 * Support for file globs in source_directories.

0.1.7

 * #12: Fixed parsing of punctuation in configuration file.
 * Better error message when configuration file is missing.

0.1.6

 * #10: New configuration option for the encryption passphrase.
 * #11: Support for Borg's new archive compression feature.

0.1.5

 * Changes to support release on PyPI. Now pip installable by name!

0.1.4

 * Adding test that setup.py version matches release version.

0.1.3

 * #2: Add support for "borg check --last N" to Borg backend.

0.1.2

 * As a convenience to new users, allow a missing default excludes file.
 * New issue tracker, linked from documentation.

0.1.1

 * Adding borgmatic cron example, and updating documentation to refer to it.

0.1.0

 * New "borgmatic" command to support Borg backup software, a fork of Attic.

0.0.7

 * Flag for multiple levels of verbosity: some, and lots.
 * Improved mocking of Python builtins in unit tests.

0.0.6

 * New configuration section for customizing which Attic consistency checks run, if any.

0.0.5

 * Fixed regression with --verbose output being buffered. This means dropping the helpful error
   message introduced in 0.0.4.

0.0.4

 * Now using tox to run tests against multiple versions of Python in one go.
 * Helpful error message about how to create a repository if one is missing.
 * Troubleshooting section with steps to deal with broken pipes.
 * Nosetests config file (setup.cfg) with defaults.

0.0.3

 * After pruning, run attic's consistency checks on all archives.
 * Integration tests for argument parsing.
 * Documentation updates about repository encryption.

0.0.2

 * Configuration support for additional attic prune flags: keep_within, keep_hourly, keep_yearly,
   and prefix.

0.0.1

 * Initial release.<|MERGE_RESOLUTION|>--- conflicted
+++ resolved
@@ -1,5 +1,6 @@
 2.0.0.dev0
-<<<<<<< HEAD
+ * #262: Add a "default_actions" option that supports disabling default actions when borgmatic is
+   run without any command-line arguments.
  * #303: Deprecate the "--override" flag in favor of direct command-line flags for every borgmatic
    configuration option. See the documentation for more information:
    https://torsion.org/borgmatic/docs/how-to/make-per-application-backups/#configuration-overrides
@@ -7,10 +8,6 @@
    action flags. For example, each entry in "repositories:" now has an "encryption" option that
    applies to the "repo-create" action, serving as a default for the "--encryption" flag. See the
    documentation for more information: https://torsion.org/borgmatic/docs/reference/configuration/
-=======
- * #262: Add a "default_actions" option that supports disabling default actions when borgmatic is
-   run without any command-line arguments.
->>>>>>> 65d1b923
  * #345: Add a "key import" action to import a repository key from backup.
  * #422: Add home directory expansion to file-based and KeePassXC credential hooks.
  * #610: Add a "recreate" action for recreating archives, for instance for retroactively excluding
