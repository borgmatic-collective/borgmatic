--- conflicted
+++ resolved
@@ -4,12 +4,9 @@
    use.
  * #1126: Create LVM snapshots as read-write to avoid an error when snapshotting ext4 filesystems
    with orphaned files that need recovery.
-<<<<<<< HEAD
- * #1136: For all database hooks, record metadata about the dumps contained within an archive.
-=======
  * #1133: Fix the "spot" check to include borgmatic configuration files that were backed up to
    support the "bootstrap" action.
->>>>>>> 82e962ea
+ * #1136: For all database hooks, record metadata about the dumps contained within an archive.
  * #1139: Set "borgmatic" as the user agent when connecting to monitoring services.
  * When running tests, use Ruff for faster and more comprehensive code linting and formatting,
    replacing Flake8, Black, isort, etc.
