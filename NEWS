1.9.6.dev0
 * #959: Fix an error in the Btrfs hook when a subvolume mounted at "/" is configured in borgmatic's
   source directories.
 * #960: Fix for archives storing relative source directory paths such that they contain the working
   directory.
 * #960: Fix the "spot" check to support relative source directory paths.
<<<<<<< HEAD
 * #962: For the ZFS, Btrfs, and LVM hooks, perform path rewriting for excludes and patterns in
   addition to the existing source directories rewriting.
 * #962: Under the hood, merge all configured source directories, excludes, and patterns into a
   unified temporary patterns file for passing to Borg. The borgmatic configuration options remain
   unchanged.
=======
 * #965: Fix a borgmatic runtime directory error when running the "spot" check with a database hook
   enabled.
>>>>>>> 5560f30a
 * Fix the "spot" check to no longer consider pipe files within an archive for file comparisons.
 * Fix auto-excluding of special files (when databases are configured) to support relative source
   directory paths.
 * Drop support for Python 3.8, which has been end-of-lifed.

1.9.5
 * #418: Backup and restore databases that have the same name but with different ports, hostnames,
   or hooks.
 * #947: To avoid a hang in the database hooks, error and exit when the borgmatic runtime
   directory overlaps with the configured excludes.
 * #954: Fix a findmnt command error in the Btrfs hook by switching to parsing JSON output.
 * #956: Fix the printing of a color reset code even when color is disabled.
 * #958: Drop colorama as a library dependency.
 * When the ZFS, Btrfs, or LVM hooks aren't configured, don't try to cleanup snapshots for them.

1.9.4
 * #80 (beta): Add an LVM hook for snapshotting and backing up LVM logical volumes. See the
   documentation for more information:
   https://torsion.org/borgmatic/docs/how-to/snapshot-your-filesystems/
 * #251 (beta): Add a Btrfs hook for snapshotting and backing up Btrfs subvolumes. See the
   documentation for more information:
   https://torsion.org/borgmatic/docs/how-to/snapshot-your-filesystems/
 * #926: Fix a library error when running within a PyInstaller bundle.
 * #950: Fix a snapshot unmount error in the ZFS hook when using nested datasets.
 * Update the ZFS hook to discover and snapshot ZFS datasets even if they are parent/grandparent
   directories of your source directories.
 * Reorganize data source and monitoring hooks to make developing new hooks easier.

1.9.3
 * #261 (beta): Add a ZFS hook for snapshotting and backing up ZFS datasets. See the documentation
   for more information: https://torsion.org/borgmatic/docs/how-to/snapshot-your-filesystems/
 * Remove any temporary copies of the manifest file created in support of the "bootstrap" action.
 * Deprecate the "store_config_files" option at the global scope and move it under the "bootstrap"
   hook. See the documentation for more information:
   https://torsion.org/borgmatic/docs/how-to/extract-a-backup/#extract-the-configuration-files-used-to-create-an-archive
 * Require the runtime directory to be an absolute path.
 * Add a "--deleted" flag to the "repo-list" action for listing deleted archives that haven't
   yet been compacted (Borg 2 only).
 * Promote the "spot" check from a beta feature to stable.

1.9.2
 * #441: Apply the "umask" option to all relevant actions, not just some of them.
 * #722: Remove the restriction that the "extract" and "mount" actions must match a single
   repository. Now they work more like other actions, where each repository is applied in turn.
 * #932: Fix the missing build backend setting in pyproject.toml to allow Fedora builds.
 * #934: Update the logic that probes for the borgmatic streaming database dump, bootstrap
   metadata, and check state directories to support more platforms and use cases. See the
   documentation for more information:
   https://torsion.org/borgmatic/docs/how-to/backup-your-databases/#runtime-directory
 * #934: Add the "RuntimeDirectory" and "StateDirectory" options to the sample systemd service
   file to support the new runtime and state directory logic.
 * #939: Fix borgmatic ignoring the "BORG_RELOCATED_REPO_ACCESS_IS_OK" and
   "BORG_UNKNOWN_UNENCRYPTED_REPO_ACCESS_IS_OK" environment variables.
 * Add a Pushover monitoring hook. See the documentation for more information:
   https://torsion.org/borgmatic/docs/how-to/monitor-your-backups/#pushover-hook

1.9.1
 * #928: Fix the user runtime directory location on macOS (and possibly Cygwin).
 * #930: Fix an error with the sample systemd service when no credentials are configured.
 * #931: Fix an error when implicitly upgrading the check state directory from ~/.borgmatic to
   ~/.local/state/borgmatic across filesystems.

1.9.0
 * #609: Fix the glob expansion of "source_directories" values to respect the "working_directory"
   option.
 * #609: BREAKING: Apply the "working_directory" option to all actions, not just "create". This
   includes repository paths, destination paths, mount points, etc.
 * #562: Deprecate the "borgmatic_source_directory" option in favor of "user_runtime_directory"
   and "user_state_directory".
 * #562: BREAKING: Move the default borgmatic streaming database dump and bootstrap metadata
   directory from ~/.borgmatic to /run/user/$UID/borgmatic, which is more XDG-compliant. You can
   override this location with the new "user_runtime_directory" option. Existing archives with
   database dumps at the old location are still restorable. 
 * #562, #638: Move the default check state directory from ~/.borgmatic to 
   ~/.local/state/borgmatic. This is more XDG-compliant and also prevents these state files from
   getting backed up (unless you explicitly include them). You can override this location with the
   new "user_state_directory" option. After the first time you run the "check" action with borgmatic
   1.9.0, you can safely delete the ~/.borgmatic directory.
 * #838: BREAKING: With Borg 1.4+, store database dumps and bootstrap metadata in a "/borgmatic"
   directory within a backup archive, so the path doesn't depend on the current user. This means
   that you can now backup as one user and restore or bootstrap as another user, among other use
   cases.
 * #902: Add loading of encrypted systemd credentials. See the documentation for more information:
   https://torsion.org/borgmatic/docs/how-to/provide-your-passwords/#using-systemd-service-credentials
 * #911: Add a "key change-passphrase" action to change the passphrase protecting a repository key.
 * #914: Fix a confusing apparent hang when when the repository location changes, and instead
   show a helpful error message.
 * #915: BREAKING: Rename repository actions like "rcreate" to more explicit names like
   "repo-create" for compatibility with recent changes in Borg 2.0.0b10.
 * #918: BREAKING: When databases are configured, don't auto-enable the "one_file_system" option,
   as existing auto-excludes of special files should be sufficient to prevent Borg from hanging on
   them. But if this change causes problems for you, you can always enable "one_file_system"
   explicitly.
 * #919: Clarify the command-line help for the "--config" flag.
 * #919: Document a policy for versioning and breaking changes:
   https://torsion.org/borgmatic/docs/how-to/upgrade/#versioning-and-breaking-changes
 * #921: BREAKING: Change soft failure command hooks to skip only the current repository rather than
   all repositories in the configuration file.
 * #922: Replace setup.py (Python packaging metadata) with the more modern pyproject.toml.
 * When using Borg 2, default the "archive_name_format" option to just "{hostname}", as Borg 2 does
   not require unique archive names; identical archive names form a common "series" that can be
   targeted together. See the Borg 2 documentation for more information:
   https://borgbackup.readthedocs.io/en/2.0.0b13/changes.html#borg-1-2-x-1-4-x-to-borg-2-0
 * Add support for Borg 2's "rclone:" repository URLs, so you can backup to 70+ cloud storage
   services whether or not they support Borg explicitly.
 * Add support for Borg 2's "sftp://" repository URLs.
 * Update the "--match-archives" and "--archive" flags to support Borg 2 series names or archive
   hashes.
 * Add a "--match-archives" flag to the "prune" action.
 * Add "--local-path" and "--remote-path" flags to the "config bootstrap" action for setting the
   Borg executable paths used for bootstrapping.
 * Add a "--user-runtime-directory" flag to the "config bootstrap" action for helping borgmatic
   locate the bootstrap metadata stored in an archive.
 * Add a Zabbix monitoring hook. See the documentation for more information:
   https://torsion.org/borgmatic/docs/how-to/monitor-your-backups/#zabbix-hook
 * Add a tarball of borgmatic's HTML documentation to the packages on the project page.

1.8.14
 * #896: Fix an error in borgmatic rcreate/init on an empty repository directory with Borg 1.4.
 * #898: Add glob ("*") support to the "--repository" flag. Just quote any values containing
   globs so your shell doesn't interpret them.
 * #899: Fix for a "bad character" Borg error in which the "spot" check fed Borg an invalid pattern.
 * #900: Fix for a potential traceback (TypeError) during the handling of another error.
 * #904: Clarify the configuration reference about the "spot" check options:
   https://torsion.org/borgmatic/docs/reference/configuration/
 * #905: Fix the "source_directories_must_exist" option to work with relative "source_directories"
   paths when a "working_directory" is set.
 * #906: Add documentation details for how to run custom database dump commands using binaries from
   running containers:
   https://torsion.org/borgmatic/docs/how-to/backup-your-databases/#containers
 * Fix a regression in which the "color" option had no effect.
 * Add a recent contributors section to the documentation, because credit where credit's due! See:
   https://torsion.org/borgmatic/#recent-contributors

1.8.13
 * #298: Add "delete" and "rdelete" actions to delete archives or entire repositories.
 * #785: Add an "only_run_on" option to consistency checks so you can limit a check to running on
   particular days of the week. See the documentation for more information:
   https://torsion.org/borgmatic/docs/how-to/deal-with-very-large-backups/#check-days
 * #885: Add an Uptime Kuma monitoring hook. See the documentation for more information:
   https://torsion.org/borgmatic/docs/how-to/monitor-your-backups/#uptime-kuma-hook
 * #886: Fix a PagerDuty hook traceback with Python < 3.10.
 * #889: Fix the Healthchecks ping body size limit, restoring it to the documented 100,000 bytes.

1.8.12
 * #817: Add a "--max-duration" flag to the "check" action and a "max_duration" option to the
   repository check configuration. This tells Borg to interrupt a repository check after a certain
   duration.
 * #860: Fix interaction between environment variable interpolation in constants and shell escaping.
 * #863: When color output is disabled (explicitly or implicitly), don't prefix each log line with
   the log level.
 * #865: Add an "upload_buffer_size" option to set the size of the upload buffer used in "create"
   action.
 * #866: Fix "Argument list too long" error in the "spot" check when checking hundreds of thousands
   of files at once.
 * #874: Add the configured repository label as "repository_label" to the interpolated variables
   passed to before/after command hooks.
 * #881: Fix "Unrecognized argument" error when the same value is used with different command-line
   flags.
 * In the "spot" check, don't try to hash symlinked directories.

1.8.11
 * #815: Add optional Healthchecks auto-provisioning via "create_slug" option.
 * #851: Fix lack of file extraction when using "extract --strip-components all" on a path with a
   leading slash.
 * #854: Fix a traceback when the "data" consistency check is used.
 * #857: Fix a traceback with "check --only spot" when the "spot" check is unconfigured.

1.8.10
 * #656 (beta): Add a "spot" consistency check that compares file counts and contents between your
   source files and the latest archive, ensuring they fall within configured tolerances. This can
   catch problems like incorrect excludes, inadvertent deletes, files changed by malware, etc. See
   the documentation for more information:
   https://torsion.org/borgmatic/docs/how-to/deal-with-very-large-backups/#spot-check
 * #779: When "--match-archives *" is used with "check" action, don't skip Borg's orphaned objects
   check.
 * #842: When a command hook exits with a soft failure, ping the log and finish states for any
   configured monitoring hooks.
 * #843: Add documentation link to Loki dashboard for borgmatic:
   https://torsion.org/borgmatic/docs/how-to/monitor-your-backups/#loki-hook
 * #847: Fix "--json" error when Borg includes non-JSON warnings in JSON output.
 * #848: SECURITY: Mask the password when logging a MongoDB dump or restore command.
 * Fix handling of the NO_COLOR environment variable to ignore an empty value.
 * Add documentation about backing up containerized databases by configuring borgmatic to exec into
   a container to run a dump command:
   https://torsion.org/borgmatic/docs/how-to/backup-your-databases/#containers

1.8.9
 * #311: Add custom dump/restore command options for MySQL and MariaDB.
 * #811: Add an "access_token" option to the ntfy monitoring hook for authenticating
   without username/password.
 * #827: When the "--json" flag is given, suppress console escape codes so as not to
   interfere with JSON output.
 * #829: Fix "--override" values containing deprecated section headers not actually overriding
   configuration options under deprecated section headers.
 * #835: Add support for the NO_COLOR environment variable. See the documentation for more
   information:
   https://torsion.org/borgmatic/docs/how-to/set-up-backups/#colored-output
 * #839: Add log sending for the Apprise logging hook, enabled by default. See the documentation for
   more information:
   https://torsion.org/borgmatic/docs/how-to/monitor-your-backups/#apprise-hook
 * #839: Document a potentially breaking shell quoting edge case within error hooks:
   https://torsion.org/borgmatic/docs/how-to/monitor-your-backups/#error-hooks
 * #840: When running the "rcreate" action and the repository already exists but with a different
   encryption mode than requested, error.
 * Switch from Drone to Gitea Actions for continuous integration.
 * Rename scripts/run-end-to-end-dev-tests to scripts/run-end-to-end-tests and use it in both dev
   and CI for better dev-CI parity.
 * Clarify documentation about restoring a database: borgmatic does not create the database upon
   restore.

1.8.8
 * #370: For the PostgreSQL hook, pass the "PGSSLMODE" environment variable through to Borg when the
   database's configuration omits the "ssl_mode" option.
 * #818: Allow the "--repository" flag to match across multiple configuration files.
 * #820: Fix broken repository detection in the "rcreate" action with Borg 1.4. The issue did not
   occur with other versions of Borg.
 * #822: Fix broken escaping logic in the PostgreSQL hook's "pg_dump_command" option.
 * SECURITY: Prevent additional shell injection attacks within the PostgreSQL hook.

1.8.7
 * #736: Store included configuration files within each backup archive in support of the "config
   bootstrap" action. Previously, only top-level configuration files were stored.
 * #798: Elevate specific Borg warnings to errors or squash errors to
 * warnings. See the documentation for more information:
   https://torsion.org/borgmatic/docs/how-to/customize-warnings-and-errors/
 * #810: SECURITY: Prevent shell injection attacks within the PostgreSQL hook, the MongoDB hook, the
   SQLite hook, the "borgmatic borg" action, and command hook variable/constant interpolation.
 * #814: Fix a traceback when providing an invalid "--override" value for a list option.

1.8.6
 * #767: Add an "--ssh-command" flag to the "config bootstrap" action for setting a custom SSH
   command, as no configuration is available (including the "ssh_command" option) until
   bootstrapping completes.
 * #794: Fix a traceback when the "repositories" option contains both strings and key/value pairs.
 * #800: Add configured repository labels to the JSON output for all actions.
 * #802: The "check --force" flag now runs checks even if "check" is in "skip_actions".
 * #804: Validate the configured action names in the "skip_actions" option.
 * #807: Stream SQLite databases directly to Borg instead of dumping to an intermediate file.
 * When logging commands that borgmatic executes, log the environment variables that
   borgmatic sets for those commands. (But don't log their values, since they often contain
   passwords.)

1.8.5
 * #701: Add a "skip_actions" option to skip running particular actions, handy for append-only or
   checkless configurations. See the documentation for more information:
   https://torsion.org/borgmatic/docs/how-to/set-up-backups/#skipping-actions
 * #701: Deprecate the "disabled" value for the "checks" option in favor of the new "skip_actions"
   option.
 * #745: Constants now apply to included configuration, not just the file doing the includes. As a
   side effect of this change, constants no longer apply to option names and only substitute into
   configuration values.
 * #779: Add a "--match-archives" flag to the "check" action for selecting the archives to check,
   overriding the existing "archive_name_format" and "match_archives" options in configuration.
 * #779: Only parse "--override" values as complex data types when they're for options of those
   types.
 * #782: Fix environment variable interpolation within configured repository paths.
 * #782: Add configuration constant overriding via the existing "--override" flag.
 * #783: Upgrade ruamel.yaml dependency to support version 0.18.x.
 * #784: Drop support for Python 3.7, which has been end-of-lifed.

1.8.4
 * #715: Add a monitoring hook for sending backup status to a variety of monitoring services via the
   Apprise library. See the documentation for more information:
   https://torsion.org/borgmatic/docs/how-to/monitor-your-backups/#apprise-hook
 * #748: When an archive filter causes no matching archives for the "rlist" or "info"
   actions, warn the user and suggest how to remove the filter.
 * #768: Fix a traceback when an invalid command-line flag or action is used.
 * #771: Fix normalization of deprecated sections ("location:", "storage:", "hooks:", etc.) to
   support empty sections without erroring.
 * #774: Disallow the "--dry-run" flag with the "borg" action, as borgmatic can't guarantee the Borg
   command won't have side effects.

1.8.3
 * #665: BREAKING: Simplify logging logic as follows: Syslog verbosity is now disabled by
   default, but setting the "--syslog-verbosity" flag enables it regardless of whether you're at an
   interactive console. Additionally, "--log-file-verbosity" and "--monitoring-verbosity" now
   default to 1 (info about steps borgmatic is taking) instead of 0. And both syslog logging and
   file logging can be enabled simultaneously.
 * #743: Add a monitoring hook for sending backup status and logs to Grafana Loki. See the
   documentation for more information:
   https://torsion.org/borgmatic/docs/how-to/monitor-your-backups/#loki-hook
 * #753: When "archive_name_format" is not set, filter archives using the default archive name
   format.
 * #754: Fix error handling to log command output as one record per line instead of truncating
   too-long output and swallowing the end of some Borg error messages.
 * #757: Update documentation so "sudo borgmatic" works for pipx borgmatic installations.
 * #761: Fix for borgmatic not stopping Borg immediately when the user presses ctrl-C.
 * Update documentation to recommend installing/upgrading borgmatic with pipx instead of pip. See the
   documentation for more information:
   https://torsion.org/borgmatic/docs/how-to/set-up-backups/#installation
   https://torsion.org/borgmatic/docs/how-to/upgrade/#upgrading-borgmatic

1.8.2
 * #345: Add "key export" action to export a copy of the repository key for safekeeping in case
   the original goes missing or gets damaged.
 * #727: Add a MariaDB database hook that uses native MariaDB commands instead of the deprecated
   MySQL ones. Be aware though that any existing backups made with the "mysql_databases:" hook are
   only restorable with a "mysql_databases:" configuration.
 * #738: Fix for potential data loss (data not getting restored) in which the database "restore"
   action didn't actually restore anything and indicated success anyway.
 * Remove the deprecated use of the MongoDB hook's "--db" flag for database restoration.
 * Add source code reference documentation for getting oriented with the borgmatic code as a
   developer: https://torsion.org/borgmatic/docs/reference/source-code/

1.8.1
 * #326: Add documentation for restoring a database to an alternate host:
   https://torsion.org/borgmatic/docs/how-to/backup-your-databases/#restore-to-an-alternate-host
 * #697: Add documentation for "bootstrap" action:
   https://torsion.org/borgmatic/docs/how-to/extract-a-backup/#extract-the-configuration-files-used-to-create-an-archive
 * #725: Add "store_config_files" option for disabling the automatic backup of configuration files
   used by the "config bootstrap" action.
 * #728: Fix for "prune" action error when using the "keep_exclude_tags" option.
 * #730: Fix for Borg's interactive prompt on the "check --repair" action automatically getting
   answered "NO" even when the "check_i_know_what_i_am_doing" option isn't set.
 * #732: Include multiple configuration files with a single "!include". See the documentation for
   more information:
   https://torsion.org/borgmatic/docs/how-to/make-per-application-backups/#multiple-merge-includes
 * #734: Omit "--glob-archives" or "--match-archives" Borg flag when its value would be "*" (meaning
   all archives).

1.8.0
 * #575: BREAKING: For the "borgmatic borg" action, instead of implicitly injecting
   repository/archive into the resulting Borg command-line, pass repository to Borg via an
   environment variable and make archive available for explicit use in your commands. See the
   documentation for more information:
   https://torsion.org/borgmatic/docs/how-to/run-arbitrary-borg-commands/
 * #719: Fix an error when running "borg key export" through borgmatic.
 * #720: Fix an error when dumping a database and the "exclude_nodump" option is set.
 * #724: Add "check_i_know_what_i_am_doing" option to bypass Borg confirmation prompt when running
   "check --repair".
 * When merging two configuration files, error gracefully if the two files do not adhere to the same
   format.
 * #721: Remove configuration sections ("location:", "storage:", "hooks:", etc.), while still
   keeping deprecated support for them. Now, all options are at the same level, and you don't need
   to worry about commenting/uncommenting section headers when you change an option (if you remove
   your sections first).
 * #721: BREAKING: The retention prefix and the consistency prefix can no longer have different
   values (unless one is not set).
 * #721: BREAKING: The storage umask and the hooks umask can no longer have different values (unless
   one is not set).
 * BREAKING: Flags like "--config" that previously took multiple values now need to be given once
   per value, e.g. "--config first.yaml --config second.yaml" instead of "--config first.yaml
   second.yaml". This prevents argument parsing errors on ambiguous commands.
 * BREAKING: Remove the deprecated (and silently ignored) "--successful" flag on the "list" action,
   as newer versions of Borg list successful (non-checkpoint) archives by default.
 * All deprecated configuration option values now generate warning logs.
 * Remove the deprecated (and non-functional) "--excludes" flag in favor of excludes within
   configuration.
 * Fix an error when logging too-long command output during error handling. Now, long command output
   is truncated before logging.

1.7.15
 * #326: Add configuration options and command-line flags for backing up a database from one
   location while restoring it somewhere else.
 * #399: Add a documentation troubleshooting note for MySQL/MariaDB authentication errors.
 * #529: Remove upgrade-borgmatic-config command for upgrading borgmatic 1.1.0 INI-style
   configuration.
 * #529: Deprecate generate-borgmatic-config in favor of new "config generate" action.
 * #529: Deprecate validate-borgmatic-config in favor of new "config validate" action.
 * #697, #712, #716: Extract borgmatic configuration from backup via new "config bootstrap"
   action—even when borgmatic has no configuration yet!
 * #669: Add sample systemd user service for running borgmatic as a non-root user.
 * #711, #713: Fix an error when "data" check time files are accessed without getting upgraded
   first.

1.7.14
 * #484: Add a new verbosity level (-2) to disable output entirely (for console, syslog, log file,
   or monitoring), so not even errors are shown.
 * #688: Tweak archive check probing logic to use the newest timestamp found when multiple exist.
 * #659: Add Borg 2 date-based matching flags to various actions for archive selection.
 * #703: Fix an error when loading the configuration schema on Fedora Linux.
 * #704: Fix "check" action error when repository and archive checks are configured but the archive
   check gets skipped due to the configured frequency.
 * #706: Fix "--archive latest" on "list" and "info" actions that only worked on the first of
   multiple configured repositories.

1.7.13
 * #375: Restore particular PostgreSQL schemas from a database dump via "borgmatic restore --schema"
   flag. See the documentation for more information:
   https://torsion.org/borgmatic/docs/how-to/backup-your-databases/#restore-particular-schemas
 * #678: Fix error from PostgreSQL when dumping a database with a "format" of "plain".
 * #678: Fix PostgreSQL hook to support "psql_command" and "pg_restore_command" options containing
   commands with arguments.
 * #678: Fix calls to psql in PostgreSQL hook to ignore "~/.psqlrc", whose settings can break
   database dumping.
 * #680: Add support for logging each log line as a JSON object via global "--log-json" flag.
 * #682: Fix "source_directories_must_exist" option to expand globs and tildes in source directories.
 * #684: Rename "master" development branch to "main" to use more inclusive language. You'll need to
   update your development checkouts accordingly.
 * #686: Add fish shell completion script so you can tab-complete on the borgmatic command-line. See
   the documentation for more information:
   https://torsion.org/borgmatic/docs/how-to/set-up-backups/#shell-completion
 * #687: Fix borgmatic error when not finding the configuration schema for certain "pip install
   --editable" development installs.
 * #688: Fix archive checks being skipped even when particular archives haven't been checked
   recently. This occurred when using multiple borgmatic configuration files with different
   "archive_name_format"s, for instance.
 * #691: Fix error in "borgmatic restore" action when the configured repository path is relative
   instead of absolute.
 * #694: Run "borgmatic borg" action without capturing output so interactive prompts and flags like
   "--progress" still work.

1.7.12
 * #413: Add "log_file" context to command hooks so your scripts can consume the borgmatic log file.
   See the documentation for more information:
   https://torsion.org/borgmatic/docs/how-to/add-preparation-and-cleanup-steps-to-backups/
 * #666, #670: Fix error when running the "info" action with the "--match-archives" or "--archive"
   flags. Also fix the "--match-archives"/"--archive" flags to correctly override the
   "match_archives" configuration option for the "transfer", "list", "rlist", and "info" actions.
 * #668: Fix error when running the "prune" action with both "archive_name_format" and "prefix"
   options set.
 * #672: Selectively shallow merge certain mappings or sequences when including configuration files.
   See the documentation for more information:
   https://torsion.org/borgmatic/docs/how-to/make-per-application-backups/#shallow-merge
 * #672: Selectively omit list values when including configuration files. See the documentation for
   more information:
   https://torsion.org/borgmatic/docs/how-to/make-per-application-backups/#list-merge
 * #673: View the results of configuration file merging via "validate-borgmatic-config --show" flag.
   See the documentation for more information:
   https://torsion.org/borgmatic/docs/how-to/make-per-application-backups/#debugging-includes
 * Add optional support for running end-to-end tests and building documentation with rootless Podman
   instead of Docker.

1.7.11
 * #479, #588: BREAKING: Automatically use the "archive_name_format" option to filter which archives
   get used for borgmatic actions that operate on multiple archives. Override this behavior with the
   new "match_archives" option in the storage section. This change is "breaking" in that it silently
   changes which archives get considered for "rlist", "prune", "check", etc. See the documentation
   for more information:
   https://torsion.org/borgmatic/docs/how-to/make-per-application-backups/#archive-naming
 * #479, #588: The "prefix" options have been deprecated in favor of the new "archive_name_format"
   auto-matching behavior and the "match_archives" option.
 * #658: Add "--log-file-format" flag for customizing the log message format. See the documentation
   for more information:
   https://torsion.org/borgmatic/docs/how-to/inspect-your-backups/#logging-to-file
 * #662: Fix regression in which the "check_repositories" option failed to match repositories.
 * #663: Fix regression in which the "transfer" action produced a traceback.
 * Add spellchecking of source code during test runs.

1.7.10
 * #396: When a database command errors, display and log the error message instead of swallowing it.
 * #501: Optionally error if a source directory does not exist via "source_directories_must_exist"
   option in borgmatic's location configuration.
 * #576: Add support for "file://" paths within "repositories" option.
 * #612: Define and use custom constants in borgmatic configuration files. See the documentation for
   more information:
   https://torsion.org/borgmatic/docs/how-to/make-per-application-backups/#constant-interpolation
 * #618: Add support for BORG_FILES_CACHE_TTL environment variable via "borg_files_cache_ttl" option
   in borgmatic's storage configuration.
 * #623: Fix confusing message when an error occurs running actions for a configuration file.
 * #635: Add optional repository labels so you can select a repository via "--repository yourlabel"
   at the command-line. See the configuration reference for more information:
   https://torsion.org/borgmatic/docs/reference/configuration/
 * #649: Add documentation on backing up a database running in a container:
   https://torsion.org/borgmatic/docs/how-to/backup-your-databases/#containers
 * #655: Fix error when databases are configured and a source directory doesn't exist.
 * Add code style plugins to enforce use of Python f-strings and prevent single-letter variables.
   To join in the pedantry, refresh your test environment with "tox --recreate".
 * Rename scripts/run-full-dev-tests to scripts/run-end-to-end-dev-tests and make it run end-to-end
   tests only. Continue using tox to run unit and integration tests.

1.7.9
 * #295: Add a SQLite database dump/restore hook.
 * #304: Change the default action order when no actions are specified on the command-line to:
   "create", "prune", "compact", "check". If you'd like to retain the old ordering ("prune" and
   "compact" first), then specify actions explicitly on the command-line.
 * #304: Run any command-line actions in the order specified instead of using a fixed ordering.
 * #564: Add "--repository" flag to all actions where it makes sense, so you can run borgmatic on
   a single configured repository instead of all of them.
 * #628: Add a Healthchecks "log" state to send borgmatic logs to Healthchecks without signalling
   success or failure.
 * #647: Add "--strip-components all" feature on the "extract" action to remove leading path
   components of files you extract. Must be used with the "--path" flag.
 * Add support for Python 3.11.

1.7.8
 * #620: With the "create" action and the "--list" ("--files") flag, only show excluded files at
   verbosity 2.
 * #621: Add optional authentication to the ntfy monitoring hook.
 * With the "create" action, only one of "--list" ("--files") and "--progress" flags can be used.
   This lines up with the new behavior in Borg 2.0.0b5.
 * Internally support new Borg 2.0.0b5 "--filter" status characters / item flags for the "create"
   action.
 * Fix the "create" action with the "--dry-run" flag querying for databases when a PostgreSQL/MySQL
   "all" database is configured. Now, these queries are skipped due to the dry run.
 * Add "--repository" flag to the "rcreate" action to optionally select one configured repository to
   create.
 * Add "--progress" flag to the "transfer" action, new in Borg 2.0.0b5.
 * Add "checkpoint_volume" configuration option to creates checkpoints every specified number of
   bytes during a long-running backup, new in Borg 2.0.0b5.

1.7.7
 * #642: Add MySQL database hook "add_drop_database" configuration option to control whether dumped
   MySQL databases get dropped right before restore.
 * #643: Fix for potential data loss (data not getting backed up) when dumping large "directory"
   format PostgreSQL/MongoDB databases. Prior to the fix, these dumps would not finish writing to
   disk before Borg consumed them. Now, the dumping process completes before Borg starts. This only
   applies to "directory" format databases; other formats still stream to Borg without using
   temporary disk space.
 * Fix MongoDB "directory" format to work with mongodump/mongorestore without error. Prior to this
   fix, only the "archive" format worked.

1.7.6
 * #393, #438, #560: Optionally dump "all" PostgreSQL/MySQL databases to separate files instead of
   one combined dump file, allowing more convenient restores of individual databases. You can enable
   this by specifying the database dump "format" option when the database is named "all".
 * #602: Fix logs that interfere with JSON output by making warnings go to stderr instead of stdout.
 * #622: Fix traceback when include merging configuration files on ARM64.
 * #629: Skip warning about excluded special files when no special files have been excluded.
 * #630: Add configuration options for database command customization: "list_options",
   "restore_options", and "analyze_options" for PostgreSQL, "restore_options" for MySQL, and
   "restore_options" for MongoDB.

1.7.5
 * #311: Override PostgreSQL dump/restore commands via configuration options.
 * #604: Fix traceback when a configuration section is present but lacking any options.
 * #607: Clarify documentation examples for include merging and deep merging.
 * #611: Fix "data" consistency check to support "check_last" and consistency "prefix" options.
 * #613: Clarify documentation about multiple repositories and separate configuration files.

1.7.4
 * #596: Fix special file detection erroring when broken symlinks are encountered.
 * #597, #598: Fix regression in which "check" action errored on certain systems ("Cannot determine
   Borg repository ID").

1.7.3
 * #357: Add "break-lock" action for removing any repository and cache locks leftover from Borg
   aborting.
 * #360: To prevent Borg hangs, unconditionally delete stale named pipes before dumping databases.
 * #587: When database hooks are enabled, auto-exclude special files from a "create" action to
   prevent Borg from hanging. You can override/prevent this behavior by explicitly setting the
   "read_special" option to true.
 * #587: Warn when ignoring a configured "read_special" value of false, as true is needed when
   database hooks are enabled.
 * #589: Update sample systemd service file to allow system "idle" (e.g. a video monitor turning
   off) while borgmatic is running.
 * #590: Fix for potential data loss (data not getting backed up) when the "patterns_from" option
   was used with "source_directories" (or the "~/.borgmatic" path existed, which got injected into
   "source_directories" implicitly). The fix is for borgmatic to convert "source_directories" into
   patterns whenever "patterns_from" is used, working around a Borg bug:
   https://github.com/borgbackup/borg/issues/6994
 * #590: In "borgmatic create --list" output, display which files get excluded from the backup due
   to patterns or excludes.
 * #591: Add support for Borg 2's "--match-archives" flag. This replaces "--glob-archives", which
   borgmatic now treats as an alias for "--match-archives". But note that the two flags have
   slightly different syntax. See the Borg 2 changelog for more information:
   https://borgbackup.readthedocs.io/en/2.0.0b3/changes.html#version-2-0-0b3-2022-10-02
 * Fix for "borgmatic --archive latest" not finding the latest archive when a verbosity is set.

1.7.2
 * #577: Fix regression in which "borgmatic info --archive ..." showed repository info instead of
   archive info with Borg 1.
 * #582: Fix hang when database hooks are enabled and "patterns" contains a parent directory of
   "~/.borgmatic".

1.7.1
 * #542: Make the "source_directories" option optional. This is useful for "check"-only setups or
   using "patterns" exclusively.
 * #574: Fix for potential data loss (data not getting backed up) when the "patterns" option was
   used with "source_directories" (or the "~/.borgmatic" path existed, which got injected into
   "source_directories" implicitly). The fix is for borgmatic to convert "source_directories" into
   patterns whenever "patterns" is used, working around a Borg bug:
   https://github.com/borgbackup/borg/issues/6994

1.7.0
 * #463: Add "before_actions" and "after_actions" command hooks that run before/after all the
   actions for each repository. These new hooks are a good place to run per-repository steps like
   mounting/unmounting a remote filesystem.
 * #463: Update documentation to cover per-repository configurations:
   https://torsion.org/borgmatic/docs/how-to/make-per-application-backups/
 * #557: Support for Borg 2 while still working with Borg 1. This includes new borgmatic actions
   like "rcreate" (replaces "init"), "rlist" (list archives in repository), "rinfo" (show repository
   info), and "transfer" (for upgrading Borg repositories). For the most part, borgmatic tries to
   smooth over differences between Borg 1 and 2 to make your upgrade process easier. However, there
   are still a few cases where Borg made breaking changes. See the Borg 2.0 changelog for more
   information: https://www.borgbackup.org/releases/borg-2.0.html
 * #557: If you install Borg 2, you'll need to manually upgrade your existing Borg 1 repositories
   before use. Note that Borg 2 stable is not yet released as of this borgmatic release, so don't
   use Borg 2 for production until it is! See the documentation for more information:
   https://torsion.org/borgmatic/docs/how-to/upgrade/#upgrading-borg
 * #557: Rename several configuration options to match Borg 2: "remote_rate_limit" is now
   "upload_rate_limit", "numeric_owner" is "numeric_ids", and "bsd_flags" is "flags". borgmatic
   still works with the old options.
 * #557: Remote repository paths without the "ssh://" syntax are deprecated but still supported for
   now. Remote repository paths containing "~" are deprecated in borgmatic and no longer work in
   Borg 2.
 * #557: Omitting the "--archive" flag on the "list" action is deprecated when using Borg 2. Use
   the new "rlist" action instead.
 * #557: The "--dry-run" flag can now be used with the "rcreate"/"init" action.
 * #565: Fix handling of "repository" and "data" consistency checks to prevent invalid Borg flags.
 * #566: Modify "mount" and "extract" actions to require the "--repository" flag when multiple
   repositories are configured.
 * #571: BREAKING: Remove old-style command-line action flags like "--create, "--list", etc. If
   you're already using actions like "create" and "list" instead, this change should not affect you.
 * #571: BREAKING: Rename "--files" flag on "prune" action to "--list", as it lists archives, not
   files.
 * #571: Add "--list" as alias for "--files" flag on "create" and "export-tar" actions.
 * Add support for disabling TLS verification in Healthchecks monitoring hook with "verify_tls"
   option.

1.6.6
 * #559: Update documentation about configuring multiple consistency checks or multiple databases.
 * #560: Fix all database hooks to error when the requested database to restore isn't present in the
   Borg archive.
 * #561: Fix command-line "--override" flag to continue supporting old configuration file formats.
 * #563: Fix traceback with "create" action and "--json" flag when a database hook is configured.

1.6.5
 * #553: Fix logging to include the full traceback when Borg experiences an internal error, not just
   the first few lines.
 * #554: Fix all monitoring hooks to warn if the server returns an HTTP 4xx error. This can happen
   with Healthchecks, for instance, when using an invalid ping URL.
 * #555: Fix environment variable plumbing so options like "encryption_passphrase" and
   "encryption_passcommand" in one configuration file aren't used for other configuration files.

1.6.4
 * #546, #382: Keep your repository passphrases and database passwords outside of borgmatic's
   configuration file with environment variable interpolation. See the documentation for more
   information: https://torsion.org/borgmatic/docs/how-to/provide-your-passwords/

1.6.3
 * #541: Add "borgmatic list --find" flag for searching for files across multiple archives, useful
   for hunting down that file you accidentally deleted so you can extract it. See the documentation
   for more information:
   https://torsion.org/borgmatic/docs/how-to/inspect-your-backups/#searching-for-a-file
 * #543: Add a monitoring hook for sending push notifications via ntfy. See the documentation for
   more information: https://torsion.org/borgmatic/docs/how-to/monitor-your-backups/#ntfy-hook
 * Fix Bash completion script to no longer alter your shell's settings (complain about unset
   variables or error on pipe failures).
 * Deprecate "borgmatic list --successful" flag, as listing only non-checkpoint (successful)
   archives is now the default in newer versions of Borg.

1.6.2
 * #523: Reduce the default consistency check frequency and support configuring the frequency
   independently for each check. Also add "borgmatic check --force" flag to ignore configured
   frequencies. See the documentation for more information:
   https://torsion.org/borgmatic/docs/how-to/deal-with-very-large-backups/#check-frequency
 * #536: Fix generate-borgmatic-config to support more complex schema changes like the new
   Healthchecks configuration options when the "--source" flag is used.
 * #538: Add support for "borgmatic borg debug" command.
 * #539: Add "generate-borgmatic-config --overwrite" flag to replace an existing destination file.
 * Add Bash completion script so you can tab-complete the borgmatic command-line. See the
   documentation for more information:
   https://torsion.org/borgmatic/docs/how-to/set-up-backups/#shell-completion

1.6.1
 * #294: Add Healthchecks monitoring hook "ping_body_limit" option to configure how many bytes of
   logs to send to the Healthchecks server.
 * #402: Remove the error when "archive_name_format" is specified but a retention prefix isn't. 
 * #420: Warn when an unsupported variable is used in a hook command.
 * #439: Change connection failures for monitoring hooks (Healthchecks, Cronitor, PagerDuty, and
   Cronhub) to be warnings instead of errors. This way, the monitoring system failing does not block
   backups.
 * #460: Add Healthchecks monitoring hook "send_logs" option to enable/disable sending borgmatic
   logs to the Healthchecks server.
 * #525: Add Healthchecks monitoring hook "states" option to only enable pinging for particular
   monitoring states (start, finish, fail).
 * #528: Improve the error message when a configuration override contains an invalid value.
 * #531: BREAKING: When deep merging common configuration, merge colliding list values by appending
   them. Previously, one list replaced the other.
 * #532: When a configuration include is a relative path, load it from either the current working
   directory or from the directory containing the file doing the including. Previously, only the
   working directory was used.
 * Add a randomized delay to the sample systemd timer to spread out the load on a server.
 * Change the configuration format for borgmatic monitoring hooks (Healthchecks, Cronitor,
   PagerDuty, and Cronhub) to specify the ping URL / integration key as a named option. The intent
   is to support additional options (some in this release). This change is backwards-compatible.
 * Add emojis to documentation table of contents to make it easier to find particular how-to and
   reference guides at a glance.

1.6.0
 * #381: BREAKING: Greatly simplify configuration file reuse by deep merging when including common
   configuration. See the documentation for more information:
   https://torsion.org/borgmatic/docs/how-to/make-per-application-backups/#include-merging
 * #473: BREAKING: Instead of executing "before" command hooks before all borgmatic actions run (and
   "after" hooks after), execute these hooks right before/after the corresponding action. E.g.,
   "before_check" now runs immediately before the "check" action. This better supports running
   timing-sensitive tasks like pausing containers. Side effect: before/after command hooks now run
   once for each configured repository instead of once per configuration file. Additionally, the
   "repositories" interpolated variable has been changed to "repository", containing the path to the
   current repository for the hook. See the documentation for more information:
   https://torsion.org/borgmatic/docs/how-to/add-preparation-and-cleanup-steps-to-backups/
 * #513: Add mention of sudo's "secure_path" option to borgmatic installation documentation.
 * #515: Fix "borgmatic borg key ..." to pass parameters to Borg in the correct order.
 * #516: Fix handling of TERM signal to exit borgmatic, not just forward the signal to Borg.
 * #517: Fix borgmatic exit code (so it's zero) when initial Borg calls fail but later retries
   succeed.
 * Change Healthchecks logs truncation size from 10k bytes to 100k bytes, corresponding to that
   same change on Healthchecks.io.

1.5.24
 * #431: Add "working_directory" option to support source directories with relative paths.
 * #444: When loading a configuration file that is unreadable due to file permissions, warn instead
   of erroring. This supports running borgmatic as a non-root user with configuration in ~/.config
   even if there is an unreadable global configuration file in /etc.
 * #469: Add "repositories" context to "before_*" and "after_*" command action hooks. See the
   documentation for more information:
   https://torsion.org/borgmatic/docs/how-to/add-preparation-and-cleanup-steps-to-backups/
 * #486: Fix handling of "patterns_from" and "exclude_from" options to error instead of warning when
   referencing unreadable files and "create" action is run.
 * #507: Fix Borg usage error in the "compact" action when running "borgmatic --dry-run". Now, skip
   "compact" entirely during a dry run.

1.5.23
 * #394: Compact repository segments and free space with new "borgmatic compact" action. Borg 1.2+
   only. Also run "compact" by default when no actions are specified, as "prune" in Borg 1.2 no
   longer frees up space unless "compact" is run.
 * #394: When using the "atime", "bsd_flags", "numeric_owner", or "remote_rate_limit" options,
   tailor the flags passed to Borg depending on the Borg version.
 * #480, #482: Fix traceback when a YAML validation error occurs.

1.5.22
 * #288: Add database dump hook for MongoDB.
 * #470: Move mysqldump options to the beginning of the command due to MySQL bug 30994.
 * #471: When command-line configuration override produces a parse error, error cleanly instead of
   tracebacking.
 * #476: Fix unicode error when restoring particular MySQL databases.
 * Drop support for Python 3.6, which has been end-of-lifed.
 * Add support for Python 3.10.

1.5.21
 * #28: Optionally retry failing backups via "retries" and "retry_wait" configuration options.
 * #306: Add "list_options" MySQL configuration option for passing additional arguments to MySQL
   list command.
 * #459: Add support for old version (2.x) of jsonschema library.

1.5.20
 * Re-release with correct version without dev0 tag.

1.5.19
 * #387: Fix error when configured source directories are not present on the filesystem at the time
   of backup. Now, Borg will complain, but the backup will still continue.
 * #455: Mention changing borgmatic path in cron documentation.
 * Update sample systemd service file with more granular read-only filesystem settings.
 * Move Gitea and GitHub hosting from a personal namespace to an organization for better
   collaboration with related projects.
 * 1k ★s on GitHub!

1.5.18
 * #389: Fix "message too long" error when logging to rsyslog.
 * #440: Fix traceback that can occur when dumping a database.

1.5.17
 * #437: Fix error when configuration file contains "umask" option.
 * Remove test dependency on vim and /dev/urandom.

1.5.16
 * #379: Suppress console output in sample crontab and systemd service files.
 * #407: Fix syslog logging on FreeBSD.
 * #430: Fix hang when restoring a PostgreSQL "tar" format database dump.
 * Better error messages! Switch the library used for validating configuration files (from pykwalify
   to jsonschema).
 * Link borgmatic Ansible role from installation documentation:
   https://torsion.org/borgmatic/docs/how-to/set-up-backups/#other-ways-to-install

1.5.15
 * #419: Document use case of running backups conditionally based on laptop power level:
   https://torsion.org/borgmatic/docs/how-to/backup-to-a-removable-drive-or-an-intermittent-server/
 * #425: Run arbitrary Borg commands with new "borgmatic borg" action. See the documentation for
   more information: https://torsion.org/borgmatic/docs/how-to/run-arbitrary-borg-commands/

1.5.14
 * #390: Add link to Hetzner storage offering from the documentation.
 * #398: Clarify canonical home of borgmatic in documentation.
 * #406: Clarify that spaces in path names should not be backslashed in path names.
 * #423: Fix error handling to error loudly when Borg gets killed due to running out of memory!
 * Fix build so as not to attempt to build and push documentation for a non-main branch.
 * "Fix" build failure with Alpine Edge by switching from Edge to Alpine 3.13.
 * Move #borgmatic IRC channel from Freenode to Libera Chat due to Freenode takeover drama.
   IRC connection info: https://torsion.org/borgmatic/#issues

1.5.13
 * #373: Document that passphrase is used for Borg keyfile encryption, not just repokey encryption.
 * #404: Add support for ruamel.yaml 0.17.x YAML parsing library.
 * Update systemd service example to return a permission error when a system call isn't permitted
   (instead of terminating borgmatic outright).
 * Drop support for Python 3.5, which has been end-of-lifed.
 * Add support for Python 3.9.
 * Update versions of test dependencies (test_requirements.txt and test containers).
 * Only support black code formatter on Python 3.8+. New black dependencies make installation
   difficult on older versions of Python.
 * Replace "improve this documentation" form with link to support and ticket tracker.

1.5.12
 * Fix for previous release with incorrect version suffix in setup.py. No other changes.

1.5.11
 * #341: Add "temporary_directory" option for changing Borg's temporary directory.
 * #352: Lock down systemd security settings in sample systemd service file.
 * #355: Fix traceback when a database hook value is null in a configuration file.
 * #361: Merge override values when specifying the "--override" flag multiple times. The previous
   behavior was to take the value of the last "--override" flag only.
 * #367: Fix traceback when upgrading old INI-style configuration with upgrade-borgmatic-config.
 * #368: Fix signal forwarding from borgmatic to Borg resulting in recursion traceback.
 * #369: Document support for Borg placeholders in repository names.

1.5.10
 * #347: Add hooks that run for the "extract" action: "before_extract" and "after_extract".
 * #350: Fix traceback when a configuration directory is non-readable due to directory permissions.
 * Add documentation navigation links on left side of all documentation pages.
 * Clarify documentation on configuration overrides, specifically the portion about list syntax:
   http://torsion.org/borgmatic/docs/how-to/make-per-application-backups/#configuration-overrides
 * Clarify documentation overview of monitoring options:
   http://torsion.org/borgmatic/docs/how-to/monitor-your-backups/

1.5.9
 * #300: Add "borgmatic export-tar" action to export an archive to a tar-formatted file or stream.
 * #339: Fix for intermittent timing-related test failure of logging function.
 * Clarify database documentation about excluding named pipes and character/block devices to prevent
   hangs.
 * Add documentation on how to make backups redundant with multiple repositories:
   https://torsion.org/borgmatic/docs/how-to/make-backups-redundant/

1.5.8
 * #336: Fix for traceback when running Cronitor, Cronhub, and PagerDuty monitor hooks.

1.5.7
 * #327: Fix broken pass-through of BORG_* environment variables to Borg.
 * #328: Fix duplicate logging to Healthchecks and send "after_*" hooks output to Healthchecks.
 * #331: Add SSL support to PostgreSQL database configuration.
 * #333: Fix for potential data loss (data not getting backed up) when borgmatic omitted configured
   source directories in certain situations. Specifically, this occurred when two source directories
   on different filesystems were related by parentage (e.g. "/foo" and "/foo/bar/baz") and the
   one_file_system option was enabled.
 * Update documentation code fragments theme to better match the rest of the page.
 * Improve configuration reference documentation readability via more aggressive word-wrapping in
   configuration schema descriptions.

1.5.6
 * #292: Allow before_backup and similar hooks to exit with a soft failure without altering the
   monitoring status on Healthchecks or other providers. Support this by waiting to ping monitoring
   services with a "start" status until after before_* hooks finish. Failures in before_* hooks
   still trigger a monitoring "fail" status.
 * #316: Fix hang when a stale database dump named pipe from an aborted borgmatic run remains on
   disk.
 * #323: Fix for certain configuration options like ssh_command impacting Borg invocations for
   separate configuration files.
 * #324: Add "borgmatic extract --strip-components" flag to remove leading path components when
   extracting an archive.
 * Tweak comment indentation in generated configuration file for clarity.
 * Link to Borgmacator GNOME AppIndicator from monitoring documentation.

1.5.5
 * #314: Fix regression in support for PostgreSQL's "directory" dump format. Unlike other dump
   formats, the "directory" dump format does not stream directly to/from Borg.
 * #315: Fix enabled database hooks to implicitly set one_file_system configuration option to true.
   This prevents Borg from reading devices like /dev/zero and hanging.
 * #316: Fix hang when streaming a database dump to Borg with implicit duplicate source directories
   by deduplicating them first.
 * #319: Fix error message when there are no MySQL databases to dump for "all" databases.
 * Improve documentation around the installation process. Specifically, making borgmatic commands
   runnable via the system PATH and offering a global install option.

1.5.4
 * #310: Fix legitimate database dump command errors (exit code 1) not being treated as errors by
   borgmatic.
 * For database dumps, replace the named pipe on every borgmatic run. This prevent hangs on stale
   pipes left over from previous runs.
 * Fix error handling to handle more edge cases when executing commands.

1.5.3
 * #258: Stream database dumps and restores directly to/from Borg without using any additional
   filesystem space. This feature is automatic, and works even on restores from archives made with
   previous versions of borgmatic.
 * #293: Documentation on macOS launchd permissions issues with work-around for Full Disk Access.
 * Remove "borgmatic restore --progress" flag, as it now conflicts with streaming database restores.

1.5.2
 * #301: Fix MySQL restore error on "all" database dump by excluding system tables.
 * Fix PostgreSQL restore error on "all" database dump by using "psql" for the restore instead of
   "pg_restore".

1.5.1
 * #289: Tired of looking up the latest successful archive name in order to pass it to borgmatic
   actions? Me too. Now you can specify "--archive latest" to all actions that accept an archive
   flag.
 * #290: Fix the "--stats" and "--files" flags so that they yield output at verbosity 0.
 * Reduce the default verbosity of borgmatic logs sent to Healthchecks monitoring hook. Now, it's
   warnings and errors only. You can increase the verbosity via the "--monitoring-verbosity" flag.
 * Add security policy documentation in SECURITY.md.

1.5.0
 * #245: Monitor backups with PagerDuty hook integration. See the documentation for more
   information: https://torsion.org/borgmatic/docs/how-to/monitor-your-backups/#pagerduty-hook
 * #255: Add per-action hooks: "before_prune", "after_prune", "before_check", and "after_check".
 * #274: Add ~/.config/borgmatic.d as another configuration directory default.
 * #277: Customize Healthchecks log level via borgmatic "--monitoring-verbosity" flag.
 * #280: Change "exclude_if_present" option to support multiple filenames that indicate a directory
   should be excluded from backups, rather than just a single filename.
 * #284: Backup to a removable drive or intermittent server via "soft failure" feature. See the
   documentation for more information:
   https://torsion.org/borgmatic/docs/how-to/backup-to-a-removable-drive-or-an-intermittent-server/
 * #287: View consistency check progress via "--progress" flag for "check" action.
 * For "create" and "prune" actions, no longer list files or show detailed stats at any verbosities
   by default. You can opt back in with "--files" or "--stats" flags.
 * For "list" and "info" actions, show repository names even at verbosity 0.

1.4.22
 * #276, #285: Disable colored output when "--json" flag is used, so as to produce valid JSON output.
 * After a backup of a database dump in directory format, properly remove the dump directory.
 * In "borgmatic --help", don't expand $HOME in listing of default "--config" paths.

1.4.21
 * #268: Override particular configuration options from the command-line via "--override" flag. See
   the documentation for more information:
   https://torsion.org/borgmatic/docs/how-to/make-per-application-backups/#configuration-overrides
 * #270: Only trigger "on_error" hooks and monitoring failures for "prune", "create", and "check"
   actions, and not for other actions.
 * When pruning with verbosity level 1, list pruned and kept archives. Previously, this information
   was only shown at verbosity level 2.

1.4.20
 * Fix repository probing during "borgmatic init" to respect verbosity flag and remote_path option.
 * #249: Update Healthchecks/Cronitor/Cronhub monitoring integrations to fire for "check" and
   "prune" actions, not just "create".

1.4.19
 * #259: Optionally change the internal database dump path via "borgmatic_source_directory" option
   in location configuration section.
 * #271: Support piping "borgmatic list" output to grep by logging certain log levels to console
   stdout and others to stderr.
 * Retain colored output when piping or redirecting in an interactive terminal.
 * Add end-to-end tests for database dump and restore. These are run on developer machines with
   Docker Compose for approximate parity with continuous integration tests.

1.4.18
 * Fix "--repository" flag to accept relative paths.
 * Fix "borgmatic umount" so it only runs Borg once instead of once per repository / configuration
   file.
 * #253: Mount whole repositories via "borgmatic mount" without any "--archive" flag.
 * #269: Filter listed paths via "borgmatic list --path" flag.

1.4.17
 * #235: Pass extra options directly to particular Borg commands, handy for Borg options that
   borgmatic does not yet support natively. Use "extra_borg_options" in the storage configuration
   section.
 * #266: Attempt to repair any inconsistencies found during a consistency check via
   "borgmatic check --repair" flag.

1.4.16
 * #256: Fix for "before_backup" hook not triggering an error when the command contains "borg" and
   has an exit code of 1.
 * #257: Fix for garbled Borg file listing when using "borgmatic create --progress" with
   verbosity level 1 or 2.
 * #260: Fix for missing Healthchecks monitoring payload or HTTP 500 due to incorrect unicode
   encoding.

1.4.15
 * Fix for database dump removal incorrectly skipping some database dumps.
 * #123: Support for mounting an archive as a FUSE filesystem via "borgmatic mount" action, and
   unmounting via "borgmatic umount". See the documentation for more information:
   https://torsion.org/borgmatic/docs/how-to/extract-a-backup/#mount-a-filesystem

1.4.14
 * Show summary log errors regardless of verbosity level, and log the "summary:" header with a log
   level based on the contained summary logs.

1.4.13
 * Show full error logs at "--verbosity 0" so you can see command output without upping the
   verbosity level.

1.4.12
 * #247: With "borgmatic check", consider Borg warnings as errors.
 * Dial back the display of inline error logs a bit, so failed command output doesn't appear
   multiple times in the logs (well, except for the summary).

1.4.11
 * #241: When using the Healthchecks monitoring hook, include borgmatic logs in the payloads for
   completion and failure pings.
 * With --verbosity level 1 or 2, show error logs both inline when they occur and in the summary
   logs at the bottom. With lower verbosity levels, suppress the summary and show error logs when
   they occur.

1.4.10
 * #246: Fix for "borgmatic restore" showing success and incorrectly extracting archive files, even
   when no databases are configured to restore. As this can overwrite files from the archive and
   lead to data loss, please upgrade to get the fix before using "borgmatic restore".
 * Reopen the file given by "--log-file" flag if an external program rotates the log file while
   borgmatic is running.

1.4.9
 * #228: Database dump hooks for MySQL/MariaDB, so you can easily dump your databases before backups
   run.
 * #243: Fix repository does not exist error with "borgmatic extract" when repository is remote.

1.4.8
 * Monitor backups with Cronhub hook integration. See the documentation for more information:
   https://torsion.org/borgmatic/docs/how-to/monitor-your-backups/#cronhub-hook
 * Fix Healthchecks/Cronitor hooks to skip actions when the borgmatic "--dry-run" flag is used.

1.4.7
 * #238: In documentation, clarify when Healthchecks/Cronitor hooks fire in relation to other hooks.
 * #239: Upgrade your borgmatic configuration to get new options and comments via
   "generate-borgmatic-config --source". See the documentation for more information:
   https://torsion.org/borgmatic/docs/how-to/upgrade/#upgrading-your-configuration

1.4.6
 * Verbosity level "-1" for even quieter output: Errors only (#236).

1.4.5
 * Log to file instead of syslog via command-line "--log-file" flag (#233).

1.4.4
 * #234: Support for Borg --keep-exclude-tags and --exclude-nodump options.

1.4.3
 * Monitor backups with Cronitor hook integration. See the documentation for more information:
   https://torsion.org/borgmatic/docs/how-to/monitor-your-backups/#cronitor-hook

1.4.2
 * Extract files to a particular directory via "borgmatic extract --destination" flag.
 * Rename "borgmatic extract --restore-path" flag to "--path" to reduce confusion with the separate
   "borgmatic restore" action. Any uses of "--restore-path" will continue working.

1.4.1
 * #229: Restore backed up PostgreSQL databases via "borgmatic restore" action. See the
   documentation for more information:
   https://torsion.org/borgmatic/docs/how-to/backup-your-databases/
 * Documentation on how to develop borgmatic's documentation:
   https://torsion.org/borgmatic/docs/how-to/develop-on-borgmatic/#documentation-development

1.4.0
 * #225: Database dump hooks for PostgreSQL, so you can easily dump your databases before backups
   run.
 * #230: Rename "borgmatic list --pattern-from" flag to "--patterns-from" to match Borg.

1.3.26
 * #224: Fix "borgmatic list --successful" with a slightly better heuristic for listing successful
   (non-checkpoint) archives.

1.3.25
 * #223: Dead man's switch to detect when backups start failing silently, implemented via
   healthchecks.io hook integration. See the documentation for more information:
   https://torsion.org/borgmatic/docs/how-to/monitor-your-backups/#healthchecks-hook
 * Documentation on monitoring and alerting options for borgmatic backups:
   https://torsion.org/borgmatic/docs/how-to/monitor-your-backups/
 * Automatically rewrite links when developing on documentation locally.

1.3.24
 * #86: Add "borgmatic list --successful" flag to only list successful (non-checkpoint) archives.
 * Add a suggestion form to all documentation pages, so users can submit ideas for improving the
   documentation.
 * Update documentation link to community Arch Linux borgmatic package.

1.3.23
 * #174: More detailed error alerting via runtime context available in "on_error" hook.

1.3.22
 * #144: When backups to one of several repositories fails, keep backing up to the other
   repositories and report errors afterwards.

1.3.21
 * #192: User-defined hooks for global setup or cleanup that run before/after all actions. See the
   documentation for more information:
   https://torsion.org/borgmatic/docs/how-to/add-preparation-and-cleanup-steps-to-backups/

1.3.20
 * #205: More robust sample systemd service: boot delay, network dependency, lowered CPU/IO
   priority, etc.
 * #221: Fix "borgmatic create --progress" output so that it updates on the console in real-time.

1.3.19
 * #219: Fix visibility of "borgmatic prune --stats" output.

1.3.18
 * #220: Fix regression of argument parsing for default actions.

1.3.17
 * #217: Fix error with "borgmatic check --only" command-line flag with "extract" consistency check.

1.3.16
 * #210: Support for Borg check --verify-data flag via borgmatic "data" consistency check.
 * #210: Override configured consistency checks via "borgmatic check --only" command-line flag.
 * When generating sample configuration with generate-borgmatic-config, add a space after each "#"
   comment indicator.

1.3.15
 * #208: Fix for traceback when the "checks" option has an empty value.
 * #209: Bypass Borg error about a moved repository via "relocated_repo_access_is_ok" option in
   borgmatic storage configuration section.
 * #213: Reorder arguments passed to Borg to fix duplicate directories when using Borg patterns.
 * #214: Fix for hook erroring with exit code 1 not being interpreted as an error.

1.3.14
 * #204: Do not treat Borg warnings (exit code 1) as failures.
 * When validating configuration files, require strings instead of allowing any scalar type.

1.3.13
 * #199: Add note to documentation about using spaces instead of tabs for indentation, as YAML does
   not allow tabs.
 * #203: Fix compatibility with ruamel.yaml 0.16.x.
 * If a "prefix" option in borgmatic's configuration has an empty value (blank or ""), then disable
   default prefix.

1.3.12
 * Only log to syslog when run from a non-interactive console (e.g. a cron job).
 * Remove unicode byte order mark from syslog output so it doesn't show up as a literal in rsyslog
   output. See discussion on #197.

1.3.11
 * #193: Pass through several "borg list" and "borg info" flags like --short, --format, --sort-by,
   --first, --last, etc. via borgmatic command-line flags.
 * Add borgmatic info --repository and --archive command-line flags to display info for individual
   repositories or archives.
 * Support for Borg --noatime, --noctime, and --nobirthtime flags via corresponding options in
   borgmatic configuration location section.

1.3.10
 * #198: Fix for Borg create error output not showing up at borgmatic verbosity level zero.

1.3.9
 * #195: Switch to command-line actions as more traditional sub-commands, e.g. "borgmatic create",
   "borgmatic prune", etc. However, the classic dashed options like "--create" still work!

1.3.8
 * #191: Disable console color via "color" option in borgmatic configuration output section.

1.3.7
 * #196: Fix for unclear error message for invalid YAML merge include.
 * #197: Don't color syslog output.
 * Change default syslog verbosity to show errors only.

1.3.6
 * #53: Log to syslog in addition to existing console logging. Add --syslog-verbosity flag to
   customize the log level. See the documentation for more information:
   https://torsion.org/borgmatic/docs/how-to/inspect-your-backups/
 * #178: Look for .yml configuration file extension in addition to .yaml.
 * #189: Set umask used when executing hooks via "umask" option in borgmatic hooks section.
 * Remove Python cache files before each Tox run.
 * Add #borgmatic Freenode IRC channel to documentation.
 * Add Borg/borgmatic hosting providers section to documentation.
 * Add files for building documentation into a Docker image for web serving.
 * Upgrade project build server from Drone 0.8 to 1.1.
 * Build borgmatic documentation during continuous integration.
 * We're nearly at 500 ★s on GitHub. We can do this!

1.3.5
 * #153: Support for various Borg directory environment variables (BORG_CONFIG_DIR, BORG_CACHE_DIR,
   etc.) via options in borgmatic's storage configuration.
 * #177: Fix for regression with missing verbose log entries.

1.3.4
 * Part of #125: Color borgmatic (but not Borg) output when using an interactive terminal.
 * #166: Run tests for all installed versions of Python.
 * #168: Update README with continuous integration badge.
 * #169: Automatically sort Python imports in code.
 * Document installing borgmatic with pip install --user instead of a system Python install.
 * Get more reproducible builds by pinning the versions of pip and tox used to run tests.
 * Factor out build/test configuration from tox.ini file.

1.3.3
 * Add validate-borgmatic-config command, useful for validating borgmatic config generated by
   configuration management or even edited by hand.

1.3.2
 * #160: Fix for hooks executing when using --dry-run. Now hooks are skipped during a dry run.

1.3.1
 * #155: Fix for invalid JSON output when using multiple borgmatic configuration files.
 * #157: Fix for seemingly random filename ordering when running through a directory of
   configuration files.
 * Fix for empty JSON output when using --create --json.
 * Now capturing Borg output only when --json flag is used. Previously, borgmatic delayed Borg
   output even without the --json flag.

1.3.0
 * #148: Configuration file includes and merging via "!include" tag to support reuse of common
   options across configuration files.

1.2.18
 * #147: Support for Borg create/extract --numeric-owner flag via "numeric_owner" option in
   borgmatic's location section.

1.2.17
 * #140: List the files within an archive via --list --archive option.

1.2.16
 * #119: Include a sample borgmatic configuration file in the documentation.
 * #123: Support for Borg archive restoration via borgmatic --extract command-line flag.
 * Refactor documentation into multiple separate pages for clarity and findability.
 * Organize options within command-line help into logical groups.
 * Exclude tests from distribution packages.

1.2.15
 * #127: Remove date echo from schema example, as it's not a substitute for real logging.
 * #132: Leave exclude_patterns glob expansion to Borg, since doing it in borgmatic leads to
   confusing behavior.
 * #136: Handle and format validation errors raised during argument parsing.
 * #138: Allow use of --stats flag when --create or --prune flags are implied.

1.2.14
 * #103: When generating sample configuration with generate-borgmatic-config, document the defaults
   for each option.
 * #116: When running multiple configuration files, attempt all configuration files even if one of
   them errors. Log a summary of results at the end.
 * Add borgmatic --version command-line flag to get the current installed version number.

1.2.13
 * #100: Support for --stats command-line flag independent of --verbosity.
 * #117: With borgmatic --init command-line flag, proceed without erroring if a repository already
   exists.

1.2.12
 * #110: Support for Borg repository initialization via borgmatic --init command-line flag.
 * #111: Update Borg create --filter values so a dry run lists files to back up.
 * #113: Update README with link to a new/forked Docker image.
 * Prevent deprecated --excludes command-line option from being used.
 * Refactor README a bit to flow better for first-time users.
 * Update README with a few additional borgmatic packages (Debian and Ubuntu).

1.2.11
 * #108: Support for Borg create --progress via borgmatic command-line flag.

1.2.10
 * #105: Support for Borg --chunker-params create option via "chunker_params" option in borgmatic's
   storage section.

1.2.9
 * #102: Fix for syntax error that occurred in Python 3.5 and below.
 * Make automated tests support running in Python 3.5.

1.2.8
 * #73: Enable consistency checks for only certain repositories via "check_repositories" option in
   borgmatic's consistency configuration. Handy for large repositories that take forever to check.
 * Include link to issue tracker within various command output.
 * Run continuous integration tests on a matrix of Python and Borg versions.

1.2.7
 * #98: Support for Borg --keep-secondly prune option.
 * Use Black code formatter and Flake8 code checker as part of running automated tests.
 * Add an end-to-end automated test that actually integrates with Borg.
 * Set up continuous integration for borgmatic automated tests on projects.evoworx.org.

1.2.6
 * Fix generated configuration to also include a "keep_daily" value so pruning works out of the
   box.

1.2.5
 * #57: When generating sample configuration with generate-borgmatic-config, comment out all
   optional configuration so as to streamline the initial configuration process.

1.2.4
 * Fix for archive checking traceback due to parameter mismatch.

1.2.3
 * #64, #90, #92: Rewrite of logging system. Now verbosity flags passed to Borg are derived from
   borgmatic's log level. Note that the output of borgmatic might slightly change.
 * Part of #80: Support for Borg create --read-special via "read_special" option in borgmatic's
   location configuration.
 * #87: Support for Borg create --checkpoint-interval via "checkpoint_interval" option in
   borgmatic's storage configuration.
 * #88: Fix declared pykwalify compatibility version range in setup.py to prevent use of ancient
   versions of pykwalify with large version numbers.
 * #89: Pass --show-rc option to Borg when at highest verbosity level.
 * #94: Support for Borg --json option via borgmatic command-line to --create archives.

1.2.2
 * #85: Fix compatibility issue between pykwalify and ruamel.yaml 0.15.52, which manifested in
   borgmatic as a pykwalify RuleError.

1.2.1
 * Skip before/after backup hooks when only doing --prune, --check, --list, and/or --info.
 * #71: Support for XDG_CONFIG_HOME environment variable for specifying alternate user ~/.config/
   path.
 * #74, #83: Support for Borg --json option via borgmatic command-line to --list archives or show
   archive --info in JSON format, ideal for programmatic consumption.
 * #38, #76: Upgrade ruamel.yaml compatibility version range and fix support for Python 3.7.
 * #77: Skip non-"*.yaml" config filenames in /etc/borgmatic.d/ so as not to parse backup files,
   editor swap files, etc.
 * #81: Document user-defined hooks run before/after backup, or on error.
 * Add code style guidelines to the documentation.

1.2.0
 * #61: Support for Borg --list option via borgmatic command-line to list all archives.
 * #61: Support for Borg --info option via borgmatic command-line to display summary information.
 * #62: Update README to mention other ways of installing borgmatic.
 * Support for Borg --prefix option for consistency checks via "prefix" option in borgmatic's
   consistency configuration.
 * Add introductory screencast link to documentation.
 * #59: Ignore "check_last" and consistency "prefix" when "archives" not in consistency checks.
 * #60: Add "Persistent" flag to systemd timer example.
 * #63: Support for Borg --nobsdflags option to skip recording bsdflags (e.g. NODUMP, IMMUTABLE) in
   archive.
 * #69: Support for Borg prune --umask option using value of existing "umask" option in borgmatic's
   storage configuration.
 * Update tox.ini to only assume Python 3.x instead of Python 3.4 specifically.
 * Add ~/.config/borgmatic/config.yaml to default configuration path probing.
 * Document how to develop on and contribute to borgmatic.

1.1.15
 * Support for Borg BORG_PASSCOMMAND environment variable to read a password from an external file.
 * Fix for Borg create error when using borgmatic's --dry-run and --verbosity options together.
   Work-around for behavior introduced in Borg 1.1.3: https://github.com/borgbackup/borg/issues/3298
 * #55: Fix for missing tags/releases on Gitea and GitHub project hosting.
 * #56: Support for Borg --lock-wait option for the maximum wait for a repository/cache lock.
 * #58: Support for using tilde in exclude_patterns to reference home directory.

1.1.14
 * #49: Fix for typo in --patterns-from option.
 * #47: Support for Borg --dry-run option via borgmatic command-line.

1.1.13
 * #54: Fix for incorrect consistency check flags passed to Borg when all three checks ("repository",
   "archives", and "extract") are specified in borgmatic configuration.
 * #48: Add "local_path" to configuration for specifying an alternative Borg executable path.
 * #49: Support for Borg experimental --patterns-from and --patterns options for specifying mixed
   includes/excludes.
 * Moved issue tracker from Taiga to integrated Gitea tracker at
   https://projects.torsion.org/borgmatic-collective/borgmatic/issues

1.1.12
 * #46: Declare dependency on pykwalify 1.6 or above, as older versions yield "Unknown key: version"
   rule errors.
 * Support for Borg --keep-minutely prune option.

1.1.11
 * #26: Add "ssh_command" to configuration for specifying a custom SSH command or options.
 * Fix for incorrect /etc/borgmatic.d/ configuration path probing on macOS. This problem manifested
   as an error on startup: "[Errno 2] No such file or directory: '/etc/borgmatic.d'".

1.1.10
 * Pass several Unix signals through to child processes like Borg. This means that Borg now properly
   shuts down if borgmatic is terminated (e.g. due to a system suspend).
 * #30: Support for using tilde in repository paths to reference home directory.
 * #43: Support for Borg --files-cache option for setting the files cache operation mode.
 * #45: Support for Borg --remote-ratelimit option for limiting upload rate.
 * Log invoked Borg commands when at highest verbosity level.

1.1.9
 * #17, #39: Support for user-defined hooks before/after backup, or on error.
 * #34: Improve clarity of logging spew at high verbosity levels.
 * #30: Support for using tilde in source directory path to reference home directory.
 * Require "prefix" in retention section when "archive_name_format" is set. This is to avoid
   accidental pruning of archives with a different archive name format. For similar reasons, default
   "prefix" to "{hostname}-" if not specified.
 * Convert main source repository from Mercurial to Git.
 * Update dead links to Borg documentation.

1.1.8
 * #40: Fix to make /etc/borgmatic/config.yaml optional rather than required when using the default
   config paths.

1.1.7

 * #29: Add "archive_name_format" to configuration for customizing archive names.
 * Fix for traceback when "exclude_from" value is empty in configuration file.
 * When pruning, make highest verbosity level list archives kept and pruned.
 * Clarification of Python 3 pip usage in documentation.

1.1.6

 * #13, #36: Support for Borg --exclude-from, --exclude-caches, and --exclude-if-present options.

1.1.5

 * #35: New "extract" consistency check that performs a dry-run extraction of the most recent
   archive.

1.1.4

 * #18: Added command-line flags for performing a borgmatic run with only pruning, creating, or
   checking enabled. This supports use cases like running consistency checks from a different cron
   job with a different frequency, or running pruning with a different verbosity level.

1.1.3

 * #15: Support for running multiple config files in /etc/borgmatic.d/ from a single borgmatic run.
 * Fix for generate-borgmatic-config writing config with invalid one_file_system value.

1.1.2

 * #33: Fix for passing check_last as integer to subprocess when calling Borg.

1.1.1

 * Part of #33: Fix for upgrade-borgmatic-config converting check_last option as a string instead of
   an integer.
 * Fix for upgrade-borgmatic-config erroring when consistency checks option is not present.

1.1.0

 * Switched config file format to YAML. Run upgrade-borgmatic-config to upgrade.
 * Added generate-borgmatic-config command for initial config creation.
 * Dropped Python 2 support. Now Python 3 only.
 * #19: Fix for README mention of sample files not included in package.
 * #23: Sample files for triggering borgmatic from a systemd timer.
 * Support for backing up to multiple repositories.
 * To free up space, now pruning backups prior to creating a new backup.
 * Enabled test coverage output during tox runs.
 * Added logo.

1.0.3

 * #22: Fix for verbosity flag not actually causing verbose output.

1.0.2

 * #21: Fix for traceback when remote_path option is missing.

1.0.1

 * #20: Support for Borg's --remote-path option to use an alternate Borg
   executable. See sample/config.

1.0.0

 * Attic is no longer supported, as there hasn't been any recent development on
   it. Dropping Attic support will allow faster iteration on Borg-specific
   features. If you're still using Attic, this is a good time to switch to Borg!
 * Project renamed from atticmatic to borgmatic. See the borgmatic README for
   information on upgrading.

0.1.8

 * Fix for handling of spaces in source_directories which resulted in backup up everything.
 * Fix for broken links to Borg documentation.
 * At verbosity zero, suppressing Borg check stderr spew about "Checking segments".
 * Support for Borg --one-file-system.
 * Support for Borg create --umask.
 * Support for file globs in source_directories.

0.1.7

 * #12: Fixed parsing of punctuation in configuration file.
 * Better error message when configuration file is missing.

0.1.6

 * #10: New configuration option for the encryption passphrase.
 * #11: Support for Borg's new archive compression feature.

0.1.5

 * Changes to support release on PyPI. Now pip installable by name!

0.1.4

 * Adding test that setup.py version matches release version.

0.1.3

 * #2: Add support for "borg check --last N" to Borg backend.

0.1.2

 * As a convenience to new users, allow a missing default excludes file.
 * New issue tracker, linked from documentation.

0.1.1

 * Adding borgmatic cron example, and updating documentation to refer to it.

0.1.0

 * New "borgmatic" command to support Borg backup software, a fork of Attic.

0.0.7

 * Flag for multiple levels of verbosity: some, and lots.
 * Improved mocking of Python builtins in unit tests.

0.0.6

 * New configuration section for customizing which Attic consistency checks run, if any.

0.0.5

 * Fixed regression with --verbose output being buffered. This means dropping the helpful error
   message introduced in 0.0.4.

0.0.4

 * Now using tox to run tests against multiple versions of Python in one go.
 * Helpful error message about how to create a repository if one is missing.
 * Troubleshooting section with steps to deal with broken pipes.
 * Nosetests config file (setup.cfg) with defaults.

0.0.3

 * After pruning, run attic's consistency checks on all archives.
 * Integration tests for argument parsing.
 * Documentation updates about repository encryption.

0.0.2

 * Configuration support for additional attic prune flags: keep_within, keep_hourly, keep_yearly,
   and prefix.

0.0.1

 * Initial release.<|MERGE_RESOLUTION|>--- conflicted
+++ resolved
@@ -4,16 +4,13 @@
  * #960: Fix for archives storing relative source directory paths such that they contain the working
    directory.
  * #960: Fix the "spot" check to support relative source directory paths.
-<<<<<<< HEAD
  * #962: For the ZFS, Btrfs, and LVM hooks, perform path rewriting for excludes and patterns in
    addition to the existing source directories rewriting.
  * #962: Under the hood, merge all configured source directories, excludes, and patterns into a
    unified temporary patterns file for passing to Borg. The borgmatic configuration options remain
    unchanged.
-=======
  * #965: Fix a borgmatic runtime directory error when running the "spot" check with a database hook
    enabled.
->>>>>>> 5560f30a
  * Fix the "spot" check to no longer consider pipe files within an archive for file comparisons.
  * Fix auto-excluding of special files (when databases are configured) to support relative source
    directory paths.
