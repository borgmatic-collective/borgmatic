2.0.8.dev0
 * #1114: Document systemd configuration changes for the ZFS filesystem hook.
 * #1116: Add dumping of database containers via their container names, handy for backing up
   database containers from the host. See the documentation for more information:
   https://torsion.org/borgmatic/docs/how-to/backup-your-databases/#database-client-on-the-host
 * #1116: Add optional database labels to make it easier to find your dumps within a Borg archive.
 * #1118: Fix a bug in which Borg hangs during database backup when different filesystems are in
   use.
 * #1122: To prevent the user from inadvertently excluding the "bootstrap" action's manifest, always
   error and exit when the borgmatic runtime directory overlaps with the configured excludes.
 * #1125: Clarify documentation about ZFS, Btrfs, and LVM snapshotting when a separate
   filesystem is mounted in the source directory. (Spoiler: The separate filesystem doesn't get
   included in the snapshot.)
 * #1126: Create LVM snapshots as read-write to avoid an error when snapshotting ext4 filesystems
   with orphaned files that need recovery.
 * #1133: Fix the "spot" check to include borgmatic configuration files that were backed up to
   support the "bootstrap" action.
 * #1136: For all database hooks, record metadata about the dumps contained within an archive.
 * #1139: Set "borgmatic" as the user agent when connecting to monitoring services.
<<<<<<< HEAD
 * Treat configuration file permissions issues as errors instead of warnings.
=======
 * #1146: Fix a broken "create" action and "--archive latest" flag when multiple archives share the
   same name with Borg 2.
>>>>>>> f15e8282
 * When running tests, use Ruff for faster and more comprehensive code linting and formatting,
   replacing Flake8, Black, isort, etc.
 * Switch from pipx to uv for installing development tools, and added tox-uv for speeding up test
   environment creation. See the developer documentation for more information:
   https://torsion.org/borgmatic/docs/how-to/develop-on-borgmatic/

2.0.7
 * #1032: Fix a bug in which a Borg archive gets created even when a database hook fails.
 * #1043: Support Btrfs subvolume paths in "source_directories" even when the subvolume is mounted
   elsewhere.
 * #1048: Ignore Btrfs subvolumes whose read-only status can't be determined.
 * #1083: Add "debug_passphrase"/"display_passphrase" options and a "{unixtime}" placeholder in
   support of Borg 2 features.
 * #1099: Clarify documentation on command hooks order of execution.
 * #1100: Fix a bug in which "borg --version" failing isn't considered a "fail" state in a command
   hook.
 * #1108: Fix a bug in which quoted "extra_borg_options" values containing spaces are passed to Borg
   incorrectly.
 * #1108: Add a "--comment" flag to the "create" action for creating an archive with a comment.
 * Use the Bandit security analysis tool when running tests.
 * SECURITY: Add timeouts to all monitoring hooks to prevent hangs on network requests, e.g. due to
   a compromised monitoring server holding requests open.
 * SECURITY: For the "spot" check, use a more secure source of randomness when selecting paths to
   check.

2.0.6
 * #1068: Fix a warning from LVM about leaked file descriptors.
 * #1086: Fix for the "spot" check breaking when the "--progress" flag is used.
 * #1089: Fix for the "spot" check erroring when a checksum command errors.
 * #1091: Fix for the "config generate" action generating invalid configuration when upgrading
   deprecated command hooks.
 * #1093: Fix for the LVM hook erroring when the "--dry-run" flag is used.
 * #1094: Fix incorrect documentation about customizing Borg exit codes:
   https://torsion.org/borgmatic/docs/how-to/customize-warnings-and-errors/
 * #1095: Fix for the "spot" check's "xxh64sum_command" option erroring on commands containing
   spaces.
 * Add support for Borg 2's "s3:" and "b2:" repository URLs, so you can backup to S3 or B2 cloud
   storage services even without using Rclone.
 * During the "spot" check, truncate log messages containing many file paths.

2.0.5
 * #1033: Add a "password_transport" option to the MariaDB and MySQL database hooks for customizing
   how borgmatic transmits passwords to the database client.
 * #1078: Add "keep_3monthly" and "keep_13weekly" options for customizing "prune" action archive
   retention.
 * #1078: Add a "use_chunks_archive" option for controlling whether Borg uses its chunks cache
   directory.
 * #1078: For the "compact" action, pass "--dry-run" through to Borg.
 * #1085: Fix a regression in which the default monitoring verbosity is 0 (warnings only) instead of
   1 (info about steps borgmatic is taking). This prevented logs from showing up in monitoring
   services like Healthchecks unless you had an explicit monitoring verbosity set.
 * Move Mastodon social hosting from Fosstodon to FLOSS.social: https://floss.social/@borgmatic
 * The borgmatic project no longer accepts pull requests on GitHub. But see
   https://torsion.org/borgmatic/#contributing for how you can still submit pull requests. You can
   even use your GitHub account to login.

2.0.4
 * #1072: Fix path rewriting for non-root patterns in the ZFS, Btrfs, and LVM hooks.
 * #1073: Clarify the documentation about when an "after: error" command hook runs and how it
   differs from other hooks:
   https://torsion.org/borgmatic/docs/how-to/add-preparation-and-cleanup-steps-to-backups/
 * #1075: Fix an incorrect warning about Borg placeholders being unsupported in a command hook.
 * #1080: If the exact same "everything" command hook is present in multiple configuration files,
   only run it once.

2.0.3
 * #1065: Fix a regression in monitoring hooks in which an error pinged the finish state instead of
   the fail state.
 * #1066: Add a "states" option to command hooks, so you can optionally skip an "after" hook if
   borgmatic encounters an error.
 * #1071: Fix an error in the LVM hook when removing a snapshot directory.

2.0.2
 * #1035: Document potential performance issues and workarounds with the ZFS, Btrfs, and LVM hooks:
   https://torsion.org/borgmatic/docs/how-to/snapshot-your-filesystems/
 * #1053: Display a nicer error message when the "recreate" action encounters an archive that
   already exists.
 * #1059: Fix a regression in which soft failure exit codes in command hooks were not respected.
 * #1060: Fix action command hooks getting run too many times when multiple borgmatic actions are
   executed (implicitly or explicitly).
 * #1060: Don't run action command hooks for actions listed in the "skip_actions" option.
 * #1062: Fix a regression that broke environment variable interpolation.
 * #1063: List the configured "when" action names in the log entries for command hooks.

2.0.1
 * #1057: Fix argument parsing to avoid using Python 3.12+ string features. Now borgmatic will
   work with Python 3.9, 3.10, and 3.11 again.

2.0.0
 * TL;DR: More flexible, completely revamped command hooks. All configuration options settable on
   the command-line. New configuration options for many command-line flags (including verbosity!).
   New "key import" and "recreate" actions. Almost everything is backwards compatible—but mind those
   deprecation warnings!
 * #262: Add a "default_actions" option that supports disabling default actions when borgmatic is
   run without any command-line arguments.
 * #303: Deprecate the "--override" flag in favor of direct command-line flags for every borgmatic
   configuration option. See the documentation for more information:
   https://torsion.org/borgmatic/docs/how-to/make-per-application-backups/#configuration-overrides
 * #303: Add configuration options that serve as defaults for some (but not all) command-line
   action flags. For example, each entry in "repositories:" now has an "encryption" option that
   applies to the "repo-create" action, serving as a default for the "--encryption" flag. See the
   documentation for more information: https://torsion.org/borgmatic/docs/reference/configuration/
 * #345: Add a "key import" action to import a repository key from backup.
 * #422: Add home directory expansion to file-based and KeePassXC credential hooks.
 * #610: Add a "recreate" action for recreating archives, for instance for retroactively excluding
   particular files from existing archives.
 * #790, #821: Deprecate all "before_*", "after_*" and "on_error" command hooks in favor of more
   flexible "commands:". See the documentation for more information:
   https://torsion.org/borgmatic/docs/how-to/add-preparation-and-cleanup-steps-to-backups/
 * #790: BREAKING: For both new and deprecated command hooks, run a configured "after" hook even if
   an error occurs first. This allows you to perform cleanup steps that correspond to "before"
   preparation commands—even when something goes wrong.
 * #790: BREAKING: Run all command hooks (both new and deprecated) respecting the
   "working_directory" option if configured, meaning that hook commands are run in that directory.
 * #793: Add configuration options for all verbosity and logging flags, so you don't have to set
   them on the command-line.
 * #836: Add a custom command option for the SQLite hook.
 * #837: Add custom command options for the MongoDB hook.
 * #1010: When using Borg 2, don't pass the "--stats" flag to "borg prune".
 * #1020: Document a database use case involving a temporary database client container:
   https://torsion.org/borgmatic/docs/how-to/backup-your-databases/#database-containers
 * #1037: Fix an error with the "extract" action when both a remote repository and a
   "working_directory" are used.
 * #1044: Fix an error in the systemd credential hook when the credential name contains a "."
   character.
 * #1047: Add "key-file" and "yubikey" options to the KeePassXC credential hook.
 * #1048: Fix a "no such file or directory" error in ZFS, Btrfs, and LVM hooks with nested
   directories that reside on separate devices/filesystems.
 * #1050: Fix a failure in the "spot" check when the archive contains a symlink.
 * #1051: Add configuration filename to the "Successfully ran configuration file" log message.

1.9.14
 * #409: With the PagerDuty monitoring hook, send borgmatic logs to PagerDuty so they show up in the
   incident UI. See the documentation for more information:
   https://torsion.org/borgmatic/docs/how-to/monitor-your-backups/#pagerduty-hook
 * #936: Clarify Zabbix monitoring hook documentation about creating items:
   https://torsion.org/borgmatic/docs/how-to/monitor-your-backups/#zabbix-hook
 * #1017: Fix a regression in which some MariaDB/MySQL passwords were not escaped correctly.
 * #1021: Fix a regression in which the "exclude_patterns" option didn't expand "~" (the user's
   home directory). This fix means that all "patterns" and "patterns_from" also now expand "~".
 * #1023: Fix an error in the Btrfs hook when attempting to snapshot a read-only subvolume. Now,
   read-only subvolumes are ignored since Btrfs can't actually snapshot them.

1.9.13
 * #975: Add a "compression" option to the PostgreSQL database hook.
 * #1001: Fix a ZFS error during snapshot cleanup.
 * #1003: In the Zabbix monitoring hook, support Zabbix 7.2's authentication changes.
 * #1009: Send database passwords to MariaDB and MySQL via anonymous pipe, which is more secure than
   using an environment variable.
 * #1013: Send database passwords to MongoDB via anonymous pipe, which is more secure than using
   "--password" on the command-line!
 * #1015: When ctrl-C is pressed, more strongly encourage Borg to actually exit.
 * Add a "verify_tls" option to the Uptime Kuma monitoring hook for disabling TLS verification.
 * Add "tls" options to the MariaDB and MySQL database hooks to enable or disable TLS encryption
   between client and server.

1.9.12
 * #1005: Fix the credential hooks to avoid using Python 3.12+ string features. Now borgmatic will
   work with Python 3.9, 3.10, and 3.11 again.

1.9.11
 * #795: Add credential loading from file, KeePassXC, and Docker/Podman secrets. See the
   documentation for more information:
   https://torsion.org/borgmatic/docs/how-to/provide-your-passwords/
 * #996: Fix the "create" action to omit the repository label prefix from Borg's output when
   databases are enabled.
 * #998: Send the "encryption_passphrase" option to Borg via an anonymous pipe, which is more secure
   than using an environment variable.
 * #999: Fix a runtime directory error from a conflict between "extra_borg_options" and special file
   detection.
 * #1001: For the ZFS, Btrfs, and LVM hooks, only make snapshots for root patterns that come from
   a borgmatic configuration option (e.g. "source_directories")—not from other hooks within
   borgmatic.
 * #1001: Fix a ZFS/LVM error due to colliding snapshot mount points for nested datasets or logical
   volumes.
 * #1001: Don't try to snapshot ZFS datasets that have the "canmount=off" property.
 * Fix another error in the Btrfs hook when a subvolume mounted at "/" is configured in borgmatic's
   source directories.

1.9.10
 * #966: Add a "{credential ...}" syntax for loading systemd credentials into borgmatic
   configuration files. See the documentation for more information:
   https://torsion.org/borgmatic/docs/how-to/provide-your-passwords/
 * #987: Fix a "list" action error when the "encryption_passcommand" option is set.
 * #987: When both "encryption_passcommand" and "encryption_passphrase" are configured, prefer
   "encryption_passphrase" even if it's an empty value.
 * #988: With the "max_duration" option or the "--max-duration" flag, run the archives and
   repository checks separately so they don't interfere with one another. Previously, borgmatic
   refused to run checks in this situation.
 * #989: Fix the log message code to avoid using Python 3.10+ logging features. Now borgmatic will
   work with Python 3.9 again.
 * Capture and delay any log records produced before logging is fully configured, so early log
   records don't get lost.
 * Add support for Python 3.13.

1.9.9
 * #635: Log the repository path or label on every relevant log message, not just some logs.
 * #961: When the "encryption_passcommand" option is set, call the command once from borgmatic to
   collect the encryption passphrase and then pass it to Borg multiple times. See the documentation
   for more information: https://torsion.org/borgmatic/docs/how-to/provide-your-passwords/
 * #981: Fix a "spot" check file count delta error.
 * #982: Fix for borgmatic "exclude_patterns" and "exclude_from" recursing into excluded
   subdirectories.
 * #983: Fix the Btrfs hook to support subvolumes with names like "@home" different from their
   mount points.
 * #985: Change the default value for the "--original-hostname" flag from "localhost" to no host
   specified. This way, the "restore" action works without a hostname if there's a single matching
   database dump.

1.9.8
 * #979: Fix root patterns so they don't have an invalid "sh:" prefix before getting passed to Borg.
 * Expand the recent contributors documentation section to include ticket submitters—not just code
   contributors—because there are multiple ways to contribute to the project! See:
   https://torsion.org/borgmatic/#recent-contributors

1.9.7
 * #855: Add a Sentry monitoring hook. See the documentation for more information:
   https://torsion.org/borgmatic/docs/how-to/monitor-your-backups/#sentry-hook
 * #968: Fix for a "spot" check error when a filename in the most recent archive contains a newline.
 * #970: Fix for an error when there's a blank line in the configured patterns or excludes.
 * #971: Fix for "exclude_from" files being completely ignored.
 * #977: Fix for "exclude_patterns" and "exclude_from" not supporting explicit pattern styles (e.g.,
   "sh:" or "re:").

1.9.6
 * #959: Fix an error in the Btrfs hook when a subvolume mounted at "/" is configured in borgmatic's
   source directories.
 * #960: Fix for archives storing relative source directory paths such that they contain the working
   directory.
 * #960: Fix the "spot" check to support relative source directory paths.
 * #962: For the ZFS, Btrfs, and LVM hooks, perform path rewriting for excludes and patterns in
   addition to the existing source directories rewriting.
 * #962: Under the hood, merge all configured source directories, excludes, and patterns into a
   unified temporary patterns file for passing to Borg. The borgmatic configuration options remain
   unchanged.
 * #962: For the LVM hook, add support for nested logical volumes.
 * #965: Fix a borgmatic runtime directory error when running the "spot" check with a database hook
   enabled.
 * #969: Fix the "restore" action to work on database dumps without a port when a default port is
   present in configuration.
 * Fix the "spot" check to no longer consider pipe files within an archive for file comparisons.
 * Fix the "spot" check to have a nicer error when there are no source paths to compare.
 * Fix auto-excluding of special files (when databases are configured) to support relative source
   directory paths.
 * Drop support for Python 3.8, which has been end-of-lifed.

1.9.5
 * #418: Backup and restore databases that have the same name but with different ports, hostnames,
   or hooks.
 * #947: To avoid a hang in the database hooks, error and exit when the borgmatic runtime
   directory overlaps with the configured excludes.
 * #954: Fix a findmnt command error in the Btrfs hook by switching to parsing JSON output.
 * #956: Fix the printing of a color reset code even when color is disabled.
 * #958: Drop colorama as a library dependency.
 * When the ZFS, Btrfs, or LVM hooks aren't configured, don't try to cleanup snapshots for them.

1.9.4
 * #80 (beta): Add an LVM hook for snapshotting and backing up LVM logical volumes. See the
   documentation for more information:
   https://torsion.org/borgmatic/docs/how-to/snapshot-your-filesystems/
 * #251 (beta): Add a Btrfs hook for snapshotting and backing up Btrfs subvolumes. See the
   documentation for more information:
   https://torsion.org/borgmatic/docs/how-to/snapshot-your-filesystems/
 * #926: Fix a library error when running within a PyInstaller bundle.
 * #950: Fix a snapshot unmount error in the ZFS hook when using nested datasets.
 * Update the ZFS hook to discover and snapshot ZFS datasets even if they are parent/grandparent
   directories of your source directories.
 * Reorganize data source and monitoring hooks to make developing new hooks easier.

1.9.3
 * #261 (beta): Add a ZFS hook for snapshotting and backing up ZFS datasets. See the documentation
   for more information: https://torsion.org/borgmatic/docs/how-to/snapshot-your-filesystems/
 * Remove any temporary copies of the manifest file created in support of the "bootstrap" action.
 * Deprecate the "store_config_files" option at the global scope and move it under the "bootstrap"
   hook. See the documentation for more information:
   https://torsion.org/borgmatic/docs/how-to/extract-a-backup/#extract-the-configuration-files-used-to-create-an-archive
 * Require the runtime directory to be an absolute path.
 * Add a "--deleted" flag to the "repo-list" action for listing deleted archives that haven't
   yet been compacted (Borg 2 only).
 * Promote the "spot" check from a beta feature to stable.

1.9.2
 * #441: Apply the "umask" option to all relevant actions, not just some of them.
 * #722: Remove the restriction that the "extract" and "mount" actions must match a single
   repository. Now they work more like other actions, where each repository is applied in turn.
 * #932: Fix the missing build backend setting in pyproject.toml to allow Fedora builds.
 * #934: Update the logic that probes for the borgmatic streaming database dump, bootstrap
   metadata, and check state directories to support more platforms and use cases. See the
   documentation for more information:
   https://torsion.org/borgmatic/docs/how-to/backup-your-databases/#runtime-directory
 * #934: Add the "RuntimeDirectory" and "StateDirectory" options to the sample systemd service
   file to support the new runtime and state directory logic.
 * #939: Fix borgmatic ignoring the "BORG_RELOCATED_REPO_ACCESS_IS_OK" and
   "BORG_UNKNOWN_UNENCRYPTED_REPO_ACCESS_IS_OK" environment variables.
 * Add a Pushover monitoring hook. See the documentation for more information:
   https://torsion.org/borgmatic/docs/how-to/monitor-your-backups/#pushover-hook

1.9.1
 * #928: Fix the user runtime directory location on macOS (and possibly Cygwin).
 * #930: Fix an error with the sample systemd service when no credentials are configured.
 * #931: Fix an error when implicitly upgrading the check state directory from ~/.borgmatic to
   ~/.local/state/borgmatic across filesystems.

1.9.0
 * #609: Fix the glob expansion of "source_directories" values to respect the "working_directory"
   option.
 * #609: BREAKING: Apply the "working_directory" option to all actions, not just "create". This
   includes repository paths, destination paths, mount points, etc.
 * #562: Deprecate the "borgmatic_source_directory" option in favor of "user_runtime_directory"
   and "user_state_directory".
 * #562: BREAKING: Move the default borgmatic streaming database dump and bootstrap metadata
   directory from ~/.borgmatic to /run/user/$UID/borgmatic, which is more XDG-compliant. You can
   override this location with the new "user_runtime_directory" option. Existing archives with
   database dumps at the old location are still restorable. 
 * #562, #638: Move the default check state directory from ~/.borgmatic to 
   ~/.local/state/borgmatic. This is more XDG-compliant and also prevents these state files from
   getting backed up (unless you explicitly include them). You can override this location with the
   new "user_state_directory" option. After the first time you run the "check" action with borgmatic
   1.9.0, you can safely delete the ~/.borgmatic directory.
 * #838: BREAKING: With Borg 1.4+, store database dumps and bootstrap metadata in a "/borgmatic"
   directory within a backup archive, so the path doesn't depend on the current user. This means
   that you can now backup as one user and restore or bootstrap as another user, among other use
   cases.
 * #902: Add loading of encrypted systemd credentials. See the documentation for more information:
   https://torsion.org/borgmatic/docs/how-to/provide-your-passwords/#using-systemd-service-credentials
 * #911: Add a "key change-passphrase" action to change the passphrase protecting a repository key.
 * #914: Fix a confusing apparent hang when when the repository location changes, and instead
   show a helpful error message.
 * #915: BREAKING: Rename repository actions like "rcreate" to more explicit names like
   "repo-create" for compatibility with recent changes in Borg 2.0.0b10.
 * #918: BREAKING: When databases are configured, don't auto-enable the "one_file_system" option,
   as existing auto-excludes of special files should be sufficient to prevent Borg from hanging on
   them. But if this change causes problems for you, you can always enable "one_file_system"
   explicitly.
 * #919: Clarify the command-line help for the "--config" flag.
 * #919: Document a policy for versioning and breaking changes:
   https://torsion.org/borgmatic/docs/how-to/upgrade/#versioning-and-breaking-changes
 * #921: BREAKING: Change soft failure command hooks to skip only the current repository rather than
   all repositories in the configuration file.
 * #922: Replace setup.py (Python packaging metadata) with the more modern pyproject.toml.
 * When using Borg 2, default the "archive_name_format" option to just "{hostname}", as Borg 2 does
   not require unique archive names; identical archive names form a common "series" that can be
   targeted together. See the Borg 2 documentation for more information:
   https://borgbackup.readthedocs.io/en/2.0.0b13/changes.html#borg-1-2-x-1-4-x-to-borg-2-0
 * Add support for Borg 2's "rclone:" repository URLs, so you can backup to 70+ cloud storage
   services whether or not they support Borg explicitly.
 * Add support for Borg 2's "sftp://" repository URLs.
 * Update the "--match-archives" and "--archive" flags to support Borg 2 series names or archive
   hashes.
 * Add a "--match-archives" flag to the "prune" action.
 * Add "--local-path" and "--remote-path" flags to the "config bootstrap" action for setting the
   Borg executable paths used for bootstrapping.
 * Add a "--user-runtime-directory" flag to the "config bootstrap" action for helping borgmatic
   locate the bootstrap metadata stored in an archive.
 * Add a Zabbix monitoring hook. See the documentation for more information:
   https://torsion.org/borgmatic/docs/how-to/monitor-your-backups/#zabbix-hook
 * Add a tarball of borgmatic's HTML documentation to the packages on the project page.

1.8.14
 * #896: Fix an error in borgmatic rcreate/init on an empty repository directory with Borg 1.4.
 * #898: Add glob ("*") support to the "--repository" flag. Just quote any values containing
   globs so your shell doesn't interpret them.
 * #899: Fix for a "bad character" Borg error in which the "spot" check fed Borg an invalid pattern.
 * #900: Fix for a potential traceback (TypeError) during the handling of another error.
 * #904: Clarify the configuration reference about the "spot" check options:
   https://torsion.org/borgmatic/docs/reference/configuration/
 * #905: Fix the "source_directories_must_exist" option to work with relative "source_directories"
   paths when a "working_directory" is set.
 * #906: Add documentation details for how to run custom database dump commands using binaries from
   running containers:
   https://torsion.org/borgmatic/docs/how-to/backup-your-databases/#database-containers
 * Fix a regression in which the "color" option had no effect.
 * Add a recent contributors section to the documentation, because credit where credit's due! See:
   https://torsion.org/borgmatic/#recent-contributors

1.8.13
 * #298: Add "delete" and "rdelete" actions to delete archives or entire repositories.
 * #785: Add an "only_run_on" option to consistency checks so you can limit a check to running on
   particular days of the week. See the documentation for more information:
   https://torsion.org/borgmatic/docs/how-to/deal-with-very-large-backups/#check-days
 * #885: Add an Uptime Kuma monitoring hook. See the documentation for more information:
   https://torsion.org/borgmatic/docs/how-to/monitor-your-backups/#uptime-kuma-hook
 * #886: Fix a PagerDuty hook traceback with Python < 3.10.
 * #889: Fix the Healthchecks ping body size limit, restoring it to the documented 100,000 bytes.

1.8.12
 * #817: Add a "--max-duration" flag to the "check" action and a "max_duration" option to the
   repository check configuration. This tells Borg to interrupt a repository check after a certain
   duration.
 * #860: Fix interaction between environment variable interpolation in constants and shell escaping.
 * #863: When color output is disabled (explicitly or implicitly), don't prefix each log line with
   the log level.
 * #865: Add an "upload_buffer_size" option to set the size of the upload buffer used in "create"
   action.
 * #866: Fix "Argument list too long" error in the "spot" check when checking hundreds of thousands
   of files at once.
 * #874: Add the configured repository label as "repository_label" to the interpolated variables
   passed to before/after command hooks.
 * #881: Fix "Unrecognized argument" error when the same value is used with different command-line
   flags.
 * In the "spot" check, don't try to hash symlinked directories.

1.8.11
 * #815: Add optional Healthchecks auto-provisioning via "create_slug" option.
 * #851: Fix lack of file extraction when using "extract --strip-components all" on a path with a
   leading slash.
 * #854: Fix a traceback when the "data" consistency check is used.
 * #857: Fix a traceback with "check --only spot" when the "spot" check is unconfigured.

1.8.10
 * #656 (beta): Add a "spot" consistency check that compares file counts and contents between your
   source files and the latest archive, ensuring they fall within configured tolerances. This can
   catch problems like incorrect excludes, inadvertent deletes, files changed by malware, etc. See
   the documentation for more information:
   https://torsion.org/borgmatic/docs/how-to/deal-with-very-large-backups/#spot-check
 * #779: When "--match-archives *" is used with "check" action, don't skip Borg's orphaned objects
   check.
 * #842: When a command hook exits with a soft failure, ping the log and finish states for any
   configured monitoring hooks.
 * #843: Add documentation link to Loki dashboard for borgmatic:
   https://torsion.org/borgmatic/docs/how-to/monitor-your-backups/#loki-hook
 * #847: Fix "--json" error when Borg includes non-JSON warnings in JSON output.
 * #848: SECURITY: Mask the password when logging a MongoDB dump or restore command.
 * Fix handling of the NO_COLOR environment variable to ignore an empty value.
 * Add documentation about backing up containerized databases by configuring borgmatic to exec into
   a container to run a dump command:
   https://torsion.org/borgmatic/docs/how-to/backup-your-databases/#database-containers

1.8.9
 * #311: Add custom dump/restore command options for MySQL and MariaDB.
 * #811: Add an "access_token" option to the ntfy monitoring hook for authenticating
   without username/password.
 * #827: When the "--json" flag is given, suppress console escape codes so as not to
   interfere with JSON output.
 * #829: Fix "--override" values containing deprecated section headers not actually overriding
   configuration options under deprecated section headers.
 * #835: Add support for the NO_COLOR environment variable. See the documentation for more
   information:
   https://torsion.org/borgmatic/docs/how-to/set-up-backups/#colored-output
 * #839: Add log sending for the Apprise logging hook, enabled by default. See the documentation for
   more information:
   https://torsion.org/borgmatic/docs/how-to/monitor-your-backups/#apprise-hook
 * #839: Document a potentially breaking shell quoting edge case within error hooks:
   https://torsion.org/borgmatic/docs/how-to/monitor-your-backups/#error-hooks
 * #840: When running the "rcreate" action and the repository already exists but with a different
   encryption mode than requested, error.
 * Switch from Drone to Gitea Actions for continuous integration.
 * Rename scripts/run-end-to-end-dev-tests to scripts/run-end-to-end-tests and use it in both dev
   and CI for better dev-CI parity.
 * Clarify documentation about restoring a database: borgmatic does not create the database upon
   restore.

1.8.8
 * #370: For the PostgreSQL hook, pass the "PGSSLMODE" environment variable through to Borg when the
   database's configuration omits the "ssl_mode" option.
 * #818: Allow the "--repository" flag to match across multiple configuration files.
 * #820: Fix broken repository detection in the "rcreate" action with Borg 1.4. The issue did not
   occur with other versions of Borg.
 * #822: Fix broken escaping logic in the PostgreSQL hook's "pg_dump_command" option.
 * SECURITY: Prevent additional shell injection attacks within the PostgreSQL hook.

1.8.7
 * #736: Store included configuration files within each backup archive in support of the "config
   bootstrap" action. Previously, only top-level configuration files were stored.
 * #798: Elevate specific Borg warnings to errors or squash errors to
 * warnings. See the documentation for more information:
   https://torsion.org/borgmatic/docs/how-to/customize-warnings-and-errors/
 * #810: SECURITY: Prevent shell injection attacks within the PostgreSQL hook, the MongoDB hook, the
   SQLite hook, the "borgmatic borg" action, and command hook variable/constant interpolation.
 * #814: Fix a traceback when providing an invalid "--override" value for a list option.

1.8.6
 * #767: Add an "--ssh-command" flag to the "config bootstrap" action for setting a custom SSH
   command, as no configuration is available (including the "ssh_command" option) until
   bootstrapping completes.
 * #794: Fix a traceback when the "repositories" option contains both strings and key/value pairs.
 * #800: Add configured repository labels to the JSON output for all actions.
 * #802: The "check --force" flag now runs checks even if "check" is in "skip_actions".
 * #804: Validate the configured action names in the "skip_actions" option.
 * #807: Stream SQLite databases directly to Borg instead of dumping to an intermediate file.
 * When logging commands that borgmatic executes, log the environment variables that
   borgmatic sets for those commands. (But don't log their values, since they often contain
   passwords.)

1.8.5
 * #701: Add a "skip_actions" option to skip running particular actions, handy for append-only or
   checkless configurations. See the documentation for more information:
   https://torsion.org/borgmatic/docs/how-to/set-up-backups/#skipping-actions
 * #701: Deprecate the "disabled" value for the "checks" option in favor of the new "skip_actions"
   option.
 * #745: Constants now apply to included configuration, not just the file doing the includes. As a
   side effect of this change, constants no longer apply to option names and only substitute into
   configuration values.
 * #779: Add a "--match-archives" flag to the "check" action for selecting the archives to check,
   overriding the existing "archive_name_format" and "match_archives" options in configuration.
 * #779: Only parse "--override" values as complex data types when they're for options of those
   types.
 * #782: Fix environment variable interpolation within configured repository paths.
 * #782: Add configuration constant overriding via the existing "--override" flag.
 * #783: Upgrade ruamel.yaml dependency to support version 0.18.x.
 * #784: Drop support for Python 3.7, which has been end-of-lifed.

1.8.4
 * #715: Add a monitoring hook for sending backup status to a variety of monitoring services via the
   Apprise library. See the documentation for more information:
   https://torsion.org/borgmatic/docs/how-to/monitor-your-backups/#apprise-hook
 * #748: When an archive filter causes no matching archives for the "rlist" or "info"
   actions, warn the user and suggest how to remove the filter.
 * #768: Fix a traceback when an invalid command-line flag or action is used.
 * #771: Fix normalization of deprecated sections ("location:", "storage:", "hooks:", etc.) to
   support empty sections without erroring.
 * #774: Disallow the "--dry-run" flag with the "borg" action, as borgmatic can't guarantee the Borg
   command won't have side effects.

1.8.3
 * #665: BREAKING: Simplify logging logic as follows: Syslog verbosity is now disabled by
   default, but setting the "--syslog-verbosity" flag enables it regardless of whether you're at an
   interactive console. Additionally, "--log-file-verbosity" and "--monitoring-verbosity" now
   default to 1 (info about steps borgmatic is taking) instead of 0. And both syslog logging and
   file logging can be enabled simultaneously.
 * #743: Add a monitoring hook for sending backup status and logs to Grafana Loki. See the
   documentation for more information:
   https://torsion.org/borgmatic/docs/how-to/monitor-your-backups/#loki-hook
 * #753: When "archive_name_format" is not set, filter archives using the default archive name
   format.
 * #754: Fix error handling to log command output as one record per line instead of truncating
   too-long output and swallowing the end of some Borg error messages.
 * #757: Update documentation so "sudo borgmatic" works for pipx borgmatic installations.
 * #761: Fix for borgmatic not stopping Borg immediately when the user presses ctrl-C.
 * Update documentation to recommend installing/upgrading borgmatic with pipx instead of pip. See the
   documentation for more information:
   https://torsion.org/borgmatic/docs/how-to/set-up-backups/#installation
   https://torsion.org/borgmatic/docs/how-to/upgrade/#upgrading-borgmatic

1.8.2
 * #345: Add "key export" action to export a copy of the repository key for safekeeping in case
   the original goes missing or gets damaged.
 * #727: Add a MariaDB database hook that uses native MariaDB commands instead of the deprecated
   MySQL ones. Be aware though that any existing backups made with the "mysql_databases:" hook are
   only restorable with a "mysql_databases:" configuration.
 * #738: Fix for potential data loss (data not getting restored) in which the database "restore"
   action didn't actually restore anything and indicated success anyway.
 * Remove the deprecated use of the MongoDB hook's "--db" flag for database restoration.
 * Add source code reference documentation for getting oriented with the borgmatic code as a
   developer: https://torsion.org/borgmatic/docs/reference/source-code/

1.8.1
 * #326: Add documentation for restoring a database to an alternate host:
   https://torsion.org/borgmatic/docs/how-to/backup-your-databases/#restore-to-an-alternate-host
 * #697: Add documentation for "bootstrap" action:
   https://torsion.org/borgmatic/docs/how-to/extract-a-backup/#extract-the-configuration-files-used-to-create-an-archive
 * #725: Add "store_config_files" option for disabling the automatic backup of configuration files
   used by the "config bootstrap" action.
 * #728: Fix for "prune" action error when using the "keep_exclude_tags" option.
 * #730: Fix for Borg's interactive prompt on the "check --repair" action automatically getting
   answered "NO" even when the "check_i_know_what_i_am_doing" option isn't set.
 * #732: Include multiple configuration files with a single "!include". See the documentation for
   more information:
   https://torsion.org/borgmatic/docs/how-to/make-per-application-backups/#multiple-merge-includes
 * #734: Omit "--glob-archives" or "--match-archives" Borg flag when its value would be "*" (meaning
   all archives).

1.8.0
 * #575: BREAKING: For the "borgmatic borg" action, instead of implicitly injecting
   repository/archive into the resulting Borg command-line, pass repository to Borg via an
   environment variable and make archive available for explicit use in your commands. See the
   documentation for more information:
   https://torsion.org/borgmatic/docs/how-to/run-arbitrary-borg-commands/
 * #719: Fix an error when running "borg key export" through borgmatic.
 * #720: Fix an error when dumping a database and the "exclude_nodump" option is set.
 * #724: Add "check_i_know_what_i_am_doing" option to bypass Borg confirmation prompt when running
   "check --repair".
 * When merging two configuration files, error gracefully if the two files do not adhere to the same
   format.
 * #721: Remove configuration sections ("location:", "storage:", "hooks:", etc.), while still
   keeping deprecated support for them. Now, all options are at the same level, and you don't need
   to worry about commenting/uncommenting section headers when you change an option (if you remove
   your sections first).
 * #721: BREAKING: The retention prefix and the consistency prefix can no longer have different
   values (unless one is not set).
 * #721: BREAKING: The storage umask and the hooks umask can no longer have different values (unless
   one is not set).
 * BREAKING: Flags like "--config" that previously took multiple values now need to be given once
   per value, e.g. "--config first.yaml --config second.yaml" instead of "--config first.yaml
   second.yaml". This prevents argument parsing errors on ambiguous commands.
 * BREAKING: Remove the deprecated (and silently ignored) "--successful" flag on the "list" action,
   as newer versions of Borg list successful (non-checkpoint) archives by default.
 * All deprecated configuration option values now generate warning logs.
 * Remove the deprecated (and non-functional) "--excludes" flag in favor of excludes within
   configuration.
 * Fix an error when logging too-long command output during error handling. Now, long command output
   is truncated before logging.

1.7.15
 * #326: Add configuration options and command-line flags for backing up a database from one
   location while restoring it somewhere else.
 * #399: Add a documentation troubleshooting note for MySQL/MariaDB authentication errors.
 * #529: Remove upgrade-borgmatic-config command for upgrading borgmatic 1.1.0 INI-style
   configuration.
 * #529: Deprecate generate-borgmatic-config in favor of new "config generate" action.
 * #529: Deprecate validate-borgmatic-config in favor of new "config validate" action.
 * #697, #712, #716: Extract borgmatic configuration from backup via new "config bootstrap"
   action—even when borgmatic has no configuration yet!
 * #669: Add sample systemd user service for running borgmatic as a non-root user.
 * #711, #713: Fix an error when "data" check time files are accessed without getting upgraded
   first.

1.7.14
 * #484: Add a new verbosity level (-2) to disable output entirely (for console, syslog, log file,
   or monitoring), so not even errors are shown.
 * #688: Tweak archive check probing logic to use the newest timestamp found when multiple exist.
 * #659: Add Borg 2 date-based matching flags to various actions for archive selection.
 * #703: Fix an error when loading the configuration schema on Fedora Linux.
 * #704: Fix "check" action error when repository and archive checks are configured but the archive
   check gets skipped due to the configured frequency.
 * #706: Fix "--archive latest" on "list" and "info" actions that only worked on the first of
   multiple configured repositories.

1.7.13
 * #375: Restore particular PostgreSQL schemas from a database dump via "borgmatic restore --schema"
   flag. See the documentation for more information:
   https://torsion.org/borgmatic/docs/how-to/backup-your-databases/#restore-particular-schemas
 * #678: Fix error from PostgreSQL when dumping a database with a "format" of "plain".
 * #678: Fix PostgreSQL hook to support "psql_command" and "pg_restore_command" options containing
   commands with arguments.
 * #678: Fix calls to psql in PostgreSQL hook to ignore "~/.psqlrc", whose settings can break
   database dumping.
 * #680: Add support for logging each log line as a JSON object via global "--log-json" flag.
 * #682: Fix "source_directories_must_exist" option to expand globs and tildes in source directories.
 * #684: Rename "master" development branch to "main" to use more inclusive language. You'll need to
   update your development checkouts accordingly.
 * #686: Add fish shell completion script so you can tab-complete on the borgmatic command-line. See
   the documentation for more information:
   https://torsion.org/borgmatic/docs/how-to/set-up-backups/#shell-completion
 * #687: Fix borgmatic error when not finding the configuration schema for certain "pip install
   --editable" development installs.
 * #688: Fix archive checks being skipped even when particular archives haven't been checked
   recently. This occurred when using multiple borgmatic configuration files with different
   "archive_name_format"s, for instance.
 * #691: Fix error in "borgmatic restore" action when the configured repository path is relative
   instead of absolute.
 * #694: Run "borgmatic borg" action without capturing output so interactive prompts and flags like
   "--progress" still work.

1.7.12
 * #413: Add "log_file" context to command hooks so your scripts can consume the borgmatic log file.
   See the documentation for more information:
   https://torsion.org/borgmatic/docs/how-to/add-preparation-and-cleanup-steps-to-backups/
 * #666, #670: Fix error when running the "info" action with the "--match-archives" or "--archive"
   flags. Also fix the "--match-archives"/"--archive" flags to correctly override the
   "match_archives" configuration option for the "transfer", "list", "rlist", and "info" actions.
 * #668: Fix error when running the "prune" action with both "archive_name_format" and "prefix"
   options set.
 * #672: Selectively shallow merge certain mappings or sequences when including configuration files.
   See the documentation for more information:
   https://torsion.org/borgmatic/docs/how-to/make-per-application-backups/#shallow-merge
 * #672: Selectively omit list values when including configuration files. See the documentation for
   more information:
   https://torsion.org/borgmatic/docs/how-to/make-per-application-backups/#list-merge
 * #673: View the results of configuration file merging via "validate-borgmatic-config --show" flag.
   See the documentation for more information:
   https://torsion.org/borgmatic/docs/how-to/make-per-application-backups/#debugging-includes
 * Add optional support for running end-to-end tests and building documentation with rootless Podman
   instead of Docker.

1.7.11
 * #479, #588: BREAKING: Automatically use the "archive_name_format" option to filter which archives
   get used for borgmatic actions that operate on multiple archives. Override this behavior with the
   new "match_archives" option in the storage section. This change is "breaking" in that it silently
   changes which archives get considered for "rlist", "prune", "check", etc. See the documentation
   for more information:
   https://torsion.org/borgmatic/docs/how-to/make-per-application-backups/#archive-naming
 * #479, #588: The "prefix" options have been deprecated in favor of the new "archive_name_format"
   auto-matching behavior and the "match_archives" option.
 * #658: Add "--log-file-format" flag for customizing the log message format. See the documentation
   for more information:
   https://torsion.org/borgmatic/docs/how-to/inspect-your-backups/#logging-to-file
 * #662: Fix regression in which the "check_repositories" option failed to match repositories.
 * #663: Fix regression in which the "transfer" action produced a traceback.
 * Add spellchecking of source code during test runs.

1.7.10
 * #396: When a database command errors, display and log the error message instead of swallowing it.
 * #501: Optionally error if a source directory does not exist via "source_directories_must_exist"
   option in borgmatic's location configuration.
 * #576: Add support for "file://" paths within "repositories" option.
 * #612: Define and use custom constants in borgmatic configuration files. See the documentation for
   more information:
   https://torsion.org/borgmatic/docs/how-to/make-per-application-backups/#constant-interpolation
 * #618: Add support for BORG_FILES_CACHE_TTL environment variable via "borg_files_cache_ttl" option
   in borgmatic's storage configuration.
 * #623: Fix confusing message when an error occurs running actions for a configuration file.
 * #635: Add optional repository labels so you can select a repository via "--repository yourlabel"
   at the command-line. See the configuration reference for more information:
   https://torsion.org/borgmatic/docs/reference/configuration/
 * #649: Add documentation on backing up a database running in a container:
   https://torsion.org/borgmatic/docs/how-to/backup-your-databases/#database-containers
 * #655: Fix error when databases are configured and a source directory doesn't exist.
 * Add code style plugins to enforce use of Python f-strings and prevent single-letter variables.
   To join in the pedantry, refresh your test environment with "tox --recreate".
 * Rename scripts/run-full-dev-tests to scripts/run-end-to-end-dev-tests and make it run end-to-end
   tests only. Continue using tox to run unit and integration tests.

1.7.9
 * #295: Add a SQLite database dump/restore hook.
 * #304: Change the default action order when no actions are specified on the command-line to:
   "create", "prune", "compact", "check". If you'd like to retain the old ordering ("prune" and
   "compact" first), then specify actions explicitly on the command-line.
 * #304: Run any command-line actions in the order specified instead of using a fixed ordering.
 * #564: Add "--repository" flag to all actions where it makes sense, so you can run borgmatic on
   a single configured repository instead of all of them.
 * #628: Add a Healthchecks "log" state to send borgmatic logs to Healthchecks without signalling
   success or failure.
 * #647: Add "--strip-components all" feature on the "extract" action to remove leading path
   components of files you extract. Must be used with the "--path" flag.
 * Add support for Python 3.11.

1.7.8
 * #620: With the "create" action and the "--list" ("--files") flag, only show excluded files at
   verbosity 2.
 * #621: Add optional authentication to the ntfy monitoring hook.
 * With the "create" action, only one of "--list" ("--files") and "--progress" flags can be used.
   This lines up with the new behavior in Borg 2.0.0b5.
 * Internally support new Borg 2.0.0b5 "--filter" status characters / item flags for the "create"
   action.
 * Fix the "create" action with the "--dry-run" flag querying for databases when a PostgreSQL/MySQL
   "all" database is configured. Now, these queries are skipped due to the dry run.
 * Add "--repository" flag to the "rcreate" action to optionally select one configured repository to
   create.
 * Add "--progress" flag to the "transfer" action, new in Borg 2.0.0b5.
 * Add "checkpoint_volume" configuration option to creates checkpoints every specified number of
   bytes during a long-running backup, new in Borg 2.0.0b5.

1.7.7
 * #642: Add MySQL database hook "add_drop_database" configuration option to control whether dumped
   MySQL databases get dropped right before restore.
 * #643: Fix for potential data loss (data not getting backed up) when dumping large "directory"
   format PostgreSQL/MongoDB databases. Prior to the fix, these dumps would not finish writing to
   disk before Borg consumed them. Now, the dumping process completes before Borg starts. This only
   applies to "directory" format databases; other formats still stream to Borg without using
   temporary disk space.
 * Fix MongoDB "directory" format to work with mongodump/mongorestore without error. Prior to this
   fix, only the "archive" format worked.

1.7.6
 * #393, #438, #560: Optionally dump "all" PostgreSQL/MySQL databases to separate files instead of
   one combined dump file, allowing more convenient restores of individual databases. You can enable
   this by specifying the database dump "format" option when the database is named "all".
 * #602: Fix logs that interfere with JSON output by making warnings go to stderr instead of stdout.
 * #622: Fix traceback when include merging configuration files on ARM64.
 * #629: Skip warning about excluded special files when no special files have been excluded.
 * #630: Add configuration options for database command customization: "list_options",
   "restore_options", and "analyze_options" for PostgreSQL, "restore_options" for MySQL, and
   "restore_options" for MongoDB.

1.7.5
 * #311: Override PostgreSQL dump/restore commands via configuration options.
 * #604: Fix traceback when a configuration section is present but lacking any options.
 * #607: Clarify documentation examples for include merging and deep merging.
 * #611: Fix "data" consistency check to support "check_last" and consistency "prefix" options.
 * #613: Clarify documentation about multiple repositories and separate configuration files.

1.7.4
 * #596: Fix special file detection erroring when broken symlinks are encountered.
 * #597, #598: Fix regression in which "check" action errored on certain systems ("Cannot determine
   Borg repository ID").

1.7.3
 * #357: Add "break-lock" action for removing any repository and cache locks leftover from Borg
   aborting.
 * #360: To prevent Borg hangs, unconditionally delete stale named pipes before dumping databases.
 * #587: When database hooks are enabled, auto-exclude special files from a "create" action to
   prevent Borg from hanging. You can override/prevent this behavior by explicitly setting the
   "read_special" option to true.
 * #587: Warn when ignoring a configured "read_special" value of false, as true is needed when
   database hooks are enabled.
 * #589: Update sample systemd service file to allow system "idle" (e.g. a video monitor turning
   off) while borgmatic is running.
 * #590: Fix for potential data loss (data not getting backed up) when the "patterns_from" option
   was used with "source_directories" (or the "~/.borgmatic" path existed, which got injected into
   "source_directories" implicitly). The fix is for borgmatic to convert "source_directories" into
   patterns whenever "patterns_from" is used, working around a Borg bug:
   https://github.com/borgbackup/borg/issues/6994
 * #590: In "borgmatic create --list" output, display which files get excluded from the backup due
   to patterns or excludes.
 * #591: Add support for Borg 2's "--match-archives" flag. This replaces "--glob-archives", which
   borgmatic now treats as an alias for "--match-archives". But note that the two flags have
   slightly different syntax. See the Borg 2 changelog for more information:
   https://borgbackup.readthedocs.io/en/2.0.0b3/changes.html#version-2-0-0b3-2022-10-02
 * Fix for "borgmatic --archive latest" not finding the latest archive when a verbosity is set.

1.7.2
 * #577: Fix regression in which "borgmatic info --archive ..." showed repository info instead of
   archive info with Borg 1.
 * #582: Fix hang when database hooks are enabled and "patterns" contains a parent directory of
   "~/.borgmatic".

1.7.1
 * #542: Make the "source_directories" option optional. This is useful for "check"-only setups or
   using "patterns" exclusively.
 * #574: Fix for potential data loss (data not getting backed up) when the "patterns" option was
   used with "source_directories" (or the "~/.borgmatic" path existed, which got injected into
   "source_directories" implicitly). The fix is for borgmatic to convert "source_directories" into
   patterns whenever "patterns" is used, working around a Borg bug:
   https://github.com/borgbackup/borg/issues/6994

1.7.0
 * #463: Add "before_actions" and "after_actions" command hooks that run before/after all the
   actions for each repository. These new hooks are a good place to run per-repository steps like
   mounting/unmounting a remote filesystem.
 * #463: Update documentation to cover per-repository configurations:
   https://torsion.org/borgmatic/docs/how-to/make-per-application-backups/
 * #557: Support for Borg 2 while still working with Borg 1. This includes new borgmatic actions
   like "rcreate" (replaces "init"), "rlist" (list archives in repository), "rinfo" (show repository
   info), and "transfer" (for upgrading Borg repositories). For the most part, borgmatic tries to
   smooth over differences between Borg 1 and 2 to make your upgrade process easier. However, there
   are still a few cases where Borg made breaking changes. See the Borg 2.0 changelog for more
   information: https://www.borgbackup.org/releases/borg-2.0.html
 * #557: If you install Borg 2, you'll need to manually upgrade your existing Borg 1 repositories
   before use. Note that Borg 2 stable is not yet released as of this borgmatic release, so don't
   use Borg 2 for production until it is! See the documentation for more information:
   https://torsion.org/borgmatic/docs/how-to/upgrade/#upgrading-borg
 * #557: Rename several configuration options to match Borg 2: "remote_rate_limit" is now
   "upload_rate_limit", "numeric_owner" is "numeric_ids", and "bsd_flags" is "flags". borgmatic
   still works with the old options.
 * #557: Remote repository paths without the "ssh://" syntax are deprecated but still supported for
   now. Remote repository paths containing "~" are deprecated in borgmatic and no longer work in
   Borg 2.
 * #557: Omitting the "--archive" flag on the "list" action is deprecated when using Borg 2. Use
   the new "rlist" action instead.
 * #557: The "--dry-run" flag can now be used with the "rcreate"/"init" action.
 * #565: Fix handling of "repository" and "data" consistency checks to prevent invalid Borg flags.
 * #566: Modify "mount" and "extract" actions to require the "--repository" flag when multiple
   repositories are configured.
 * #571: BREAKING: Remove old-style command-line action flags like "--create, "--list", etc. If
   you're already using actions like "create" and "list" instead, this change should not affect you.
 * #571: BREAKING: Rename "--files" flag on "prune" action to "--list", as it lists archives, not
   files.
 * #571: Add "--list" as alias for "--files" flag on "create" and "export-tar" actions.
 * Add support for disabling TLS verification in Healthchecks monitoring hook with "verify_tls"
   option.

1.6.6
 * #559: Update documentation about configuring multiple consistency checks or multiple databases.
 * #560: Fix all database hooks to error when the requested database to restore isn't present in the
   Borg archive.
 * #561: Fix command-line "--override" flag to continue supporting old configuration file formats.
 * #563: Fix traceback with "create" action and "--json" flag when a database hook is configured.

1.6.5
 * #553: Fix logging to include the full traceback when Borg experiences an internal error, not just
   the first few lines.
 * #554: Fix all monitoring hooks to warn if the server returns an HTTP 4xx error. This can happen
   with Healthchecks, for instance, when using an invalid ping URL.
 * #555: Fix environment variable plumbing so options like "encryption_passphrase" and
   "encryption_passcommand" in one configuration file aren't used for other configuration files.

1.6.4
 * #546, #382: Keep your repository passphrases and database passwords outside of borgmatic's
   configuration file with environment variable interpolation. See the documentation for more
   information: https://torsion.org/borgmatic/docs/how-to/provide-your-passwords/

1.6.3
 * #541: Add "borgmatic list --find" flag for searching for files across multiple archives, useful
   for hunting down that file you accidentally deleted so you can extract it. See the documentation
   for more information:
   https://torsion.org/borgmatic/docs/how-to/inspect-your-backups/#searching-for-a-file
 * #543: Add a monitoring hook for sending push notifications via ntfy. See the documentation for
   more information: https://torsion.org/borgmatic/docs/how-to/monitor-your-backups/#ntfy-hook
 * Fix Bash completion script to no longer alter your shell's settings (complain about unset
   variables or error on pipe failures).
 * Deprecate "borgmatic list --successful" flag, as listing only non-checkpoint (successful)
   archives is now the default in newer versions of Borg.

1.6.2
 * #523: Reduce the default consistency check frequency and support configuring the frequency
   independently for each check. Also add "borgmatic check --force" flag to ignore configured
   frequencies. See the documentation for more information:
   https://torsion.org/borgmatic/docs/how-to/deal-with-very-large-backups/#check-frequency
 * #536: Fix generate-borgmatic-config to support more complex schema changes like the new
   Healthchecks configuration options when the "--source" flag is used.
 * #538: Add support for "borgmatic borg debug" command.
 * #539: Add "generate-borgmatic-config --overwrite" flag to replace an existing destination file.
 * Add Bash completion script so you can tab-complete the borgmatic command-line. See the
   documentation for more information:
   https://torsion.org/borgmatic/docs/how-to/set-up-backups/#shell-completion

1.6.1
 * #294: Add Healthchecks monitoring hook "ping_body_limit" option to configure how many bytes of
   logs to send to the Healthchecks server.
 * #402: Remove the error when "archive_name_format" is specified but a retention prefix isn't. 
 * #420: Warn when an unsupported variable is used in a hook command.
 * #439: Change connection failures for monitoring hooks (Healthchecks, Cronitor, PagerDuty, and
   Cronhub) to be warnings instead of errors. This way, the monitoring system failing does not block
   backups.
 * #460: Add Healthchecks monitoring hook "send_logs" option to enable/disable sending borgmatic
   logs to the Healthchecks server.
 * #525: Add Healthchecks monitoring hook "states" option to only enable pinging for particular
   monitoring states (start, finish, fail).
 * #528: Improve the error message when a configuration override contains an invalid value.
 * #531: BREAKING: When deep merging common configuration, merge colliding list values by appending
   them. Previously, one list replaced the other.
 * #532: When a configuration include is a relative path, load it from either the current working
   directory or from the directory containing the file doing the including. Previously, only the
   working directory was used.
 * Add a randomized delay to the sample systemd timer to spread out the load on a server.
 * Change the configuration format for borgmatic monitoring hooks (Healthchecks, Cronitor,
   PagerDuty, and Cronhub) to specify the ping URL / integration key as a named option. The intent
   is to support additional options (some in this release). This change is backwards-compatible.
 * Add emojis to documentation table of contents to make it easier to find particular how-to and
   reference guides at a glance.

1.6.0
 * #381: BREAKING: Greatly simplify configuration file reuse by deep merging when including common
   configuration. See the documentation for more information:
   https://torsion.org/borgmatic/docs/how-to/make-per-application-backups/#include-merging
 * #473: BREAKING: Instead of executing "before" command hooks before all borgmatic actions run (and
   "after" hooks after), execute these hooks right before/after the corresponding action. E.g.,
   "before_check" now runs immediately before the "check" action. This better supports running
   timing-sensitive tasks like pausing containers. Side effect: before/after command hooks now run
   once for each configured repository instead of once per configuration file. Additionally, the
   "repositories" interpolated variable has been changed to "repository", containing the path to the
   current repository for the hook. See the documentation for more information:
   https://torsion.org/borgmatic/docs/how-to/add-preparation-and-cleanup-steps-to-backups/
 * #513: Add mention of sudo's "secure_path" option to borgmatic installation documentation.
 * #515: Fix "borgmatic borg key ..." to pass parameters to Borg in the correct order.
 * #516: Fix handling of TERM signal to exit borgmatic, not just forward the signal to Borg.
 * #517: Fix borgmatic exit code (so it's zero) when initial Borg calls fail but later retries
   succeed.
 * Change Healthchecks logs truncation size from 10k bytes to 100k bytes, corresponding to that
   same change on Healthchecks.io.

1.5.24
 * #431: Add "working_directory" option to support source directories with relative paths.
 * #444: When loading a configuration file that is unreadable due to file permissions, warn instead
   of erroring. This supports running borgmatic as a non-root user with configuration in ~/.config
   even if there is an unreadable global configuration file in /etc.
 * #469: Add "repositories" context to "before_*" and "after_*" command action hooks. See the
   documentation for more information:
   https://torsion.org/borgmatic/docs/how-to/add-preparation-and-cleanup-steps-to-backups/
 * #486: Fix handling of "patterns_from" and "exclude_from" options to error instead of warning when
   referencing unreadable files and "create" action is run.
 * #507: Fix Borg usage error in the "compact" action when running "borgmatic --dry-run". Now, skip
   "compact" entirely during a dry run.

1.5.23
 * #394: Compact repository segments and free space with new "borgmatic compact" action. Borg 1.2+
   only. Also run "compact" by default when no actions are specified, as "prune" in Borg 1.2 no
   longer frees up space unless "compact" is run.
 * #394: When using the "atime", "bsd_flags", "numeric_owner", or "remote_rate_limit" options,
   tailor the flags passed to Borg depending on the Borg version.
 * #480, #482: Fix traceback when a YAML validation error occurs.

1.5.22
 * #288: Add database dump hook for MongoDB.
 * #470: Move mysqldump options to the beginning of the command due to MySQL bug 30994.
 * #471: When command-line configuration override produces a parse error, error cleanly instead of
   tracebacking.
 * #476: Fix unicode error when restoring particular MySQL databases.
 * Drop support for Python 3.6, which has been end-of-lifed.
 * Add support for Python 3.10.

1.5.21
 * #28: Optionally retry failing backups via "retries" and "retry_wait" configuration options.
 * #306: Add "list_options" MySQL configuration option for passing additional arguments to MySQL
   list command.
 * #459: Add support for old version (2.x) of jsonschema library.

1.5.20
 * Re-release with correct version without dev0 tag.

1.5.19
 * #387: Fix error when configured source directories are not present on the filesystem at the time
   of backup. Now, Borg will complain, but the backup will still continue.
 * #455: Mention changing borgmatic path in cron documentation.
 * Update sample systemd service file with more granular read-only filesystem settings.
 * Move Gitea and GitHub hosting from a personal namespace to an organization for better
   collaboration with related projects.
 * 1k ★s on GitHub!

1.5.18
 * #389: Fix "message too long" error when logging to rsyslog.
 * #440: Fix traceback that can occur when dumping a database.

1.5.17
 * #437: Fix error when configuration file contains "umask" option.
 * Remove test dependency on vim and /dev/urandom.

1.5.16
 * #379: Suppress console output in sample crontab and systemd service files.
 * #407: Fix syslog logging on FreeBSD.
 * #430: Fix hang when restoring a PostgreSQL "tar" format database dump.
 * Better error messages! Switch the library used for validating configuration files (from pykwalify
   to jsonschema).
 * Link borgmatic Ansible role from installation documentation:
   https://torsion.org/borgmatic/docs/how-to/set-up-backups/#other-ways-to-install

1.5.15
 * #419: Document use case of running backups conditionally based on laptop power level:
   https://torsion.org/borgmatic/docs/how-to/backup-to-a-removable-drive-or-an-intermittent-server/
 * #425: Run arbitrary Borg commands with new "borgmatic borg" action. See the documentation for
   more information: https://torsion.org/borgmatic/docs/how-to/run-arbitrary-borg-commands/

1.5.14
 * #390: Add link to Hetzner storage offering from the documentation.
 * #398: Clarify canonical home of borgmatic in documentation.
 * #406: Clarify that spaces in path names should not be backslashed in path names.
 * #423: Fix error handling to error loudly when Borg gets killed due to running out of memory!
 * Fix build so as not to attempt to build and push documentation for a non-main branch.
 * "Fix" build failure with Alpine Edge by switching from Edge to Alpine 3.13.
 * Move #borgmatic IRC channel from Freenode to Libera Chat due to Freenode takeover drama.
   IRC connection info: https://torsion.org/borgmatic/#issues

1.5.13
 * #373: Document that passphrase is used for Borg keyfile encryption, not just repokey encryption.
 * #404: Add support for ruamel.yaml 0.17.x YAML parsing library.
 * Update systemd service example to return a permission error when a system call isn't permitted
   (instead of terminating borgmatic outright).
 * Drop support for Python 3.5, which has been end-of-lifed.
 * Add support for Python 3.9.
 * Update versions of test dependencies (test_requirements.txt and test containers).
 * Only support black code formatter on Python 3.8+. New black dependencies make installation
   difficult on older versions of Python.
 * Replace "improve this documentation" form with link to support and ticket tracker.

1.5.12
 * Fix for previous release with incorrect version suffix in setup.py. No other changes.

1.5.11
 * #341: Add "temporary_directory" option for changing Borg's temporary directory.
 * #352: Lock down systemd security settings in sample systemd service file.
 * #355: Fix traceback when a database hook value is null in a configuration file.
 * #361: Merge override values when specifying the "--override" flag multiple times. The previous
   behavior was to take the value of the last "--override" flag only.
 * #367: Fix traceback when upgrading old INI-style configuration with upgrade-borgmatic-config.
 * #368: Fix signal forwarding from borgmatic to Borg resulting in recursion traceback.
 * #369: Document support for Borg placeholders in repository names.

1.5.10
 * #347: Add hooks that run for the "extract" action: "before_extract" and "after_extract".
 * #350: Fix traceback when a configuration directory is non-readable due to directory permissions.
 * Add documentation navigation links on left side of all documentation pages.
 * Clarify documentation on configuration overrides, specifically the portion about list syntax:
   http://torsion.org/borgmatic/docs/how-to/make-per-application-backups/#configuration-overrides
 * Clarify documentation overview of monitoring options:
   http://torsion.org/borgmatic/docs/how-to/monitor-your-backups/

1.5.9
 * #300: Add "borgmatic export-tar" action to export an archive to a tar-formatted file or stream.
 * #339: Fix for intermittent timing-related test failure of logging function.
 * Clarify database documentation about excluding named pipes and character/block devices to prevent
   hangs.
 * Add documentation on how to make backups redundant with multiple repositories:
   https://torsion.org/borgmatic/docs/how-to/make-backups-redundant/

1.5.8
 * #336: Fix for traceback when running Cronitor, Cronhub, and PagerDuty monitor hooks.

1.5.7
 * #327: Fix broken pass-through of BORG_* environment variables to Borg.
 * #328: Fix duplicate logging to Healthchecks and send "after_*" hooks output to Healthchecks.
 * #331: Add SSL support to PostgreSQL database configuration.
 * #333: Fix for potential data loss (data not getting backed up) when borgmatic omitted configured
   source directories in certain situations. Specifically, this occurred when two source directories
   on different filesystems were related by parentage (e.g. "/foo" and "/foo/bar/baz") and the
   one_file_system option was enabled.
 * Update documentation code fragments theme to better match the rest of the page.
 * Improve configuration reference documentation readability via more aggressive word-wrapping in
   configuration schema descriptions.

1.5.6
 * #292: Allow before_backup and similar hooks to exit with a soft failure without altering the
   monitoring status on Healthchecks or other providers. Support this by waiting to ping monitoring
   services with a "start" status until after before_* hooks finish. Failures in before_* hooks
   still trigger a monitoring "fail" status.
 * #316: Fix hang when a stale database dump named pipe from an aborted borgmatic run remains on
   disk.
 * #323: Fix for certain configuration options like ssh_command impacting Borg invocations for
   separate configuration files.
 * #324: Add "borgmatic extract --strip-components" flag to remove leading path components when
   extracting an archive.
 * Tweak comment indentation in generated configuration file for clarity.
 * Link to Borgmacator GNOME AppIndicator from monitoring documentation.

1.5.5
 * #314: Fix regression in support for PostgreSQL's "directory" dump format. Unlike other dump
   formats, the "directory" dump format does not stream directly to/from Borg.
 * #315: Fix enabled database hooks to implicitly set one_file_system configuration option to true.
   This prevents Borg from reading devices like /dev/zero and hanging.
 * #316: Fix hang when streaming a database dump to Borg with implicit duplicate source directories
   by deduplicating them first.
 * #319: Fix error message when there are no MySQL databases to dump for "all" databases.
 * Improve documentation around the installation process. Specifically, making borgmatic commands
   runnable via the system PATH and offering a global install option.

1.5.4
 * #310: Fix legitimate database dump command errors (exit code 1) not being treated as errors by
   borgmatic.
 * For database dumps, replace the named pipe on every borgmatic run. This prevent hangs on stale
   pipes left over from previous runs.
 * Fix error handling to handle more edge cases when executing commands.

1.5.3
 * #258: Stream database dumps and restores directly to/from Borg without using any additional
   filesystem space. This feature is automatic, and works even on restores from archives made with
   previous versions of borgmatic.
 * #293: Documentation on macOS launchd permissions issues with work-around for Full Disk Access.
 * Remove "borgmatic restore --progress" flag, as it now conflicts with streaming database restores.

1.5.2
 * #301: Fix MySQL restore error on "all" database dump by excluding system tables.
 * Fix PostgreSQL restore error on "all" database dump by using "psql" for the restore instead of
   "pg_restore".

1.5.1
 * #289: Tired of looking up the latest successful archive name in order to pass it to borgmatic
   actions? Me too. Now you can specify "--archive latest" to all actions that accept an archive
   flag.
 * #290: Fix the "--stats" and "--files" flags so that they yield output at verbosity 0.
 * Reduce the default verbosity of borgmatic logs sent to Healthchecks monitoring hook. Now, it's
   warnings and errors only. You can increase the verbosity via the "--monitoring-verbosity" flag.
 * Add security policy documentation in SECURITY.md.

1.5.0
 * #245: Monitor backups with PagerDuty hook integration. See the documentation for more
   information: https://torsion.org/borgmatic/docs/how-to/monitor-your-backups/#pagerduty-hook
 * #255: Add per-action hooks: "before_prune", "after_prune", "before_check", and "after_check".
 * #274: Add ~/.config/borgmatic.d as another configuration directory default.
 * #277: Customize Healthchecks log level via borgmatic "--monitoring-verbosity" flag.
 * #280: Change "exclude_if_present" option to support multiple filenames that indicate a directory
   should be excluded from backups, rather than just a single filename.
 * #284: Backup to a removable drive or intermittent server via "soft failure" feature. See the
   documentation for more information:
   https://torsion.org/borgmatic/docs/how-to/backup-to-a-removable-drive-or-an-intermittent-server/
 * #287: View consistency check progress via "--progress" flag for "check" action.
 * For "create" and "prune" actions, no longer list files or show detailed stats at any verbosities
   by default. You can opt back in with "--files" or "--stats" flags.
 * For "list" and "info" actions, show repository names even at verbosity 0.

1.4.22
 * #276, #285: Disable colored output when "--json" flag is used, so as to produce valid JSON output.
 * After a backup of a database dump in directory format, properly remove the dump directory.
 * In "borgmatic --help", don't expand $HOME in listing of default "--config" paths.

1.4.21
 * #268: Override particular configuration options from the command-line via "--override" flag. See
   the documentation for more information:
   https://torsion.org/borgmatic/docs/how-to/make-per-application-backups/#configuration-overrides
 * #270: Only trigger "on_error" hooks and monitoring failures for "prune", "create", and "check"
   actions, and not for other actions.
 * When pruning with verbosity level 1, list pruned and kept archives. Previously, this information
   was only shown at verbosity level 2.

1.4.20
 * Fix repository probing during "borgmatic init" to respect verbosity flag and remote_path option.
 * #249: Update Healthchecks/Cronitor/Cronhub monitoring integrations to fire for "check" and
   "prune" actions, not just "create".

1.4.19
 * #259: Optionally change the internal database dump path via "borgmatic_source_directory" option
   in location configuration section.
 * #271: Support piping "borgmatic list" output to grep by logging certain log levels to console
   stdout and others to stderr.
 * Retain colored output when piping or redirecting in an interactive terminal.
 * Add end-to-end tests for database dump and restore. These are run on developer machines with
   Docker Compose for approximate parity with continuous integration tests.

1.4.18
 * Fix "--repository" flag to accept relative paths.
 * Fix "borgmatic umount" so it only runs Borg once instead of once per repository / configuration
   file.
 * #253: Mount whole repositories via "borgmatic mount" without any "--archive" flag.
 * #269: Filter listed paths via "borgmatic list --path" flag.

1.4.17
 * #235: Pass extra options directly to particular Borg commands, handy for Borg options that
   borgmatic does not yet support natively. Use "extra_borg_options" in the storage configuration
   section.
 * #266: Attempt to repair any inconsistencies found during a consistency check via
   "borgmatic check --repair" flag.

1.4.16
 * #256: Fix for "before_backup" hook not triggering an error when the command contains "borg" and
   has an exit code of 1.
 * #257: Fix for garbled Borg file listing when using "borgmatic create --progress" with
   verbosity level 1 or 2.
 * #260: Fix for missing Healthchecks monitoring payload or HTTP 500 due to incorrect unicode
   encoding.

1.4.15
 * Fix for database dump removal incorrectly skipping some database dumps.
 * #123: Support for mounting an archive as a FUSE filesystem via "borgmatic mount" action, and
   unmounting via "borgmatic umount". See the documentation for more information:
   https://torsion.org/borgmatic/docs/how-to/extract-a-backup/#mount-a-filesystem

1.4.14
 * Show summary log errors regardless of verbosity level, and log the "summary:" header with a log
   level based on the contained summary logs.

1.4.13
 * Show full error logs at "--verbosity 0" so you can see command output without upping the
   verbosity level.

1.4.12
 * #247: With "borgmatic check", consider Borg warnings as errors.
 * Dial back the display of inline error logs a bit, so failed command output doesn't appear
   multiple times in the logs (well, except for the summary).

1.4.11
 * #241: When using the Healthchecks monitoring hook, include borgmatic logs in the payloads for
   completion and failure pings.
 * With --verbosity level 1 or 2, show error logs both inline when they occur and in the summary
   logs at the bottom. With lower verbosity levels, suppress the summary and show error logs when
   they occur.

1.4.10
 * #246: Fix for "borgmatic restore" showing success and incorrectly extracting archive files, even
   when no databases are configured to restore. As this can overwrite files from the archive and
   lead to data loss, please upgrade to get the fix before using "borgmatic restore".
 * Reopen the file given by "--log-file" flag if an external program rotates the log file while
   borgmatic is running.

1.4.9
 * #228: Database dump hooks for MySQL/MariaDB, so you can easily dump your databases before backups
   run.
 * #243: Fix repository does not exist error with "borgmatic extract" when repository is remote.

1.4.8
 * Monitor backups with Cronhub hook integration. See the documentation for more information:
   https://torsion.org/borgmatic/docs/how-to/monitor-your-backups/#cronhub-hook
 * Fix Healthchecks/Cronitor hooks to skip actions when the borgmatic "--dry-run" flag is used.

1.4.7
 * #238: In documentation, clarify when Healthchecks/Cronitor hooks fire in relation to other hooks.
 * #239: Upgrade your borgmatic configuration to get new options and comments via
   "generate-borgmatic-config --source". See the documentation for more information:
   https://torsion.org/borgmatic/docs/how-to/upgrade/#upgrading-your-configuration

1.4.6
 * Verbosity level "-1" for even quieter output: Errors only (#236).

1.4.5
 * Log to file instead of syslog via command-line "--log-file" flag (#233).

1.4.4
 * #234: Support for Borg --keep-exclude-tags and --exclude-nodump options.

1.4.3
 * Monitor backups with Cronitor hook integration. See the documentation for more information:
   https://torsion.org/borgmatic/docs/how-to/monitor-your-backups/#cronitor-hook

1.4.2
 * Extract files to a particular directory via "borgmatic extract --destination" flag.
 * Rename "borgmatic extract --restore-path" flag to "--path" to reduce confusion with the separate
   "borgmatic restore" action. Any uses of "--restore-path" will continue working.

1.4.1
 * #229: Restore backed up PostgreSQL databases via "borgmatic restore" action. See the
   documentation for more information:
   https://torsion.org/borgmatic/docs/how-to/backup-your-databases/
 * Documentation on how to develop borgmatic's documentation:
   https://torsion.org/borgmatic/docs/how-to/develop-on-borgmatic/#documentation-development

1.4.0
 * #225: Database dump hooks for PostgreSQL, so you can easily dump your databases before backups
   run.
 * #230: Rename "borgmatic list --pattern-from" flag to "--patterns-from" to match Borg.

1.3.26
 * #224: Fix "borgmatic list --successful" with a slightly better heuristic for listing successful
   (non-checkpoint) archives.

1.3.25
 * #223: Dead man's switch to detect when backups start failing silently, implemented via
   healthchecks.io hook integration. See the documentation for more information:
   https://torsion.org/borgmatic/docs/how-to/monitor-your-backups/#healthchecks-hook
 * Documentation on monitoring and alerting options for borgmatic backups:
   https://torsion.org/borgmatic/docs/how-to/monitor-your-backups/
 * Automatically rewrite links when developing on documentation locally.

1.3.24
 * #86: Add "borgmatic list --successful" flag to only list successful (non-checkpoint) archives.
 * Add a suggestion form to all documentation pages, so users can submit ideas for improving the
   documentation.
 * Update documentation link to community Arch Linux borgmatic package.

1.3.23
 * #174: More detailed error alerting via runtime context available in "on_error" hook.

1.3.22
 * #144: When backups to one of several repositories fails, keep backing up to the other
   repositories and report errors afterwards.

1.3.21
 * #192: User-defined hooks for global setup or cleanup that run before/after all actions. See the
   documentation for more information:
   https://torsion.org/borgmatic/docs/how-to/add-preparation-and-cleanup-steps-to-backups/

1.3.20
 * #205: More robust sample systemd service: boot delay, network dependency, lowered CPU/IO
   priority, etc.
 * #221: Fix "borgmatic create --progress" output so that it updates on the console in real-time.

1.3.19
 * #219: Fix visibility of "borgmatic prune --stats" output.

1.3.18
 * #220: Fix regression of argument parsing for default actions.

1.3.17
 * #217: Fix error with "borgmatic check --only" command-line flag with "extract" consistency check.

1.3.16
 * #210: Support for Borg check --verify-data flag via borgmatic "data" consistency check.
 * #210: Override configured consistency checks via "borgmatic check --only" command-line flag.
 * When generating sample configuration with generate-borgmatic-config, add a space after each "#"
   comment indicator.

1.3.15
 * #208: Fix for traceback when the "checks" option has an empty value.
 * #209: Bypass Borg error about a moved repository via "relocated_repo_access_is_ok" option in
   borgmatic storage configuration section.
 * #213: Reorder arguments passed to Borg to fix duplicate directories when using Borg patterns.
 * #214: Fix for hook erroring with exit code 1 not being interpreted as an error.

1.3.14
 * #204: Do not treat Borg warnings (exit code 1) as failures.
 * When validating configuration files, require strings instead of allowing any scalar type.

1.3.13
 * #199: Add note to documentation about using spaces instead of tabs for indentation, as YAML does
   not allow tabs.
 * #203: Fix compatibility with ruamel.yaml 0.16.x.
 * If a "prefix" option in borgmatic's configuration has an empty value (blank or ""), then disable
   default prefix.

1.3.12
 * Only log to syslog when run from a non-interactive console (e.g. a cron job).
 * Remove unicode byte order mark from syslog output so it doesn't show up as a literal in rsyslog
   output. See discussion on #197.

1.3.11
 * #193: Pass through several "borg list" and "borg info" flags like --short, --format, --sort-by,
   --first, --last, etc. via borgmatic command-line flags.
 * Add borgmatic info --repository and --archive command-line flags to display info for individual
   repositories or archives.
 * Support for Borg --noatime, --noctime, and --nobirthtime flags via corresponding options in
   borgmatic configuration location section.

1.3.10
 * #198: Fix for Borg create error output not showing up at borgmatic verbosity level zero.

1.3.9
 * #195: Switch to command-line actions as more traditional sub-commands, e.g. "borgmatic create",
   "borgmatic prune", etc. However, the classic dashed options like "--create" still work!

1.3.8
 * #191: Disable console color via "color" option in borgmatic configuration output section.

1.3.7
 * #196: Fix for unclear error message for invalid YAML merge include.
 * #197: Don't color syslog output.
 * Change default syslog verbosity to show errors only.

1.3.6
 * #53: Log to syslog in addition to existing console logging. Add --syslog-verbosity flag to
   customize the log level. See the documentation for more information:
   https://torsion.org/borgmatic/docs/how-to/inspect-your-backups/
 * #178: Look for .yml configuration file extension in addition to .yaml.
 * #189: Set umask used when executing hooks via "umask" option in borgmatic hooks section.
 * Remove Python cache files before each Tox run.
 * Add #borgmatic Freenode IRC channel to documentation.
 * Add Borg/borgmatic hosting providers section to documentation.
 * Add files for building documentation into a Docker image for web serving.
 * Upgrade project build server from Drone 0.8 to 1.1.
 * Build borgmatic documentation during continuous integration.
 * We're nearly at 500 ★s on GitHub. We can do this!

1.3.5
 * #153: Support for various Borg directory environment variables (BORG_CONFIG_DIR, BORG_CACHE_DIR,
   etc.) via options in borgmatic's storage configuration.
 * #177: Fix for regression with missing verbose log entries.

1.3.4
 * Part of #125: Color borgmatic (but not Borg) output when using an interactive terminal.
 * #166: Run tests for all installed versions of Python.
 * #168: Update README with continuous integration badge.
 * #169: Automatically sort Python imports in code.
 * Document installing borgmatic with pip install --user instead of a system Python install.
 * Get more reproducible builds by pinning the versions of pip and tox used to run tests.
 * Factor out build/test configuration from tox.ini file.

1.3.3
 * Add validate-borgmatic-config command, useful for validating borgmatic config generated by
   configuration management or even edited by hand.

1.3.2
 * #160: Fix for hooks executing when using --dry-run. Now hooks are skipped during a dry run.

1.3.1
 * #155: Fix for invalid JSON output when using multiple borgmatic configuration files.
 * #157: Fix for seemingly random filename ordering when running through a directory of
   configuration files.
 * Fix for empty JSON output when using --create --json.
 * Now capturing Borg output only when --json flag is used. Previously, borgmatic delayed Borg
   output even without the --json flag.

1.3.0
 * #148: Configuration file includes and merging via "!include" tag to support reuse of common
   options across configuration files.

1.2.18
 * #147: Support for Borg create/extract --numeric-owner flag via "numeric_owner" option in
   borgmatic's location section.

1.2.17
 * #140: List the files within an archive via --list --archive option.

1.2.16
 * #119: Include a sample borgmatic configuration file in the documentation.
 * #123: Support for Borg archive restoration via borgmatic --extract command-line flag.
 * Refactor documentation into multiple separate pages for clarity and findability.
 * Organize options within command-line help into logical groups.
 * Exclude tests from distribution packages.

1.2.15
 * #127: Remove date echo from schema example, as it's not a substitute for real logging.
 * #132: Leave exclude_patterns glob expansion to Borg, since doing it in borgmatic leads to
   confusing behavior.
 * #136: Handle and format validation errors raised during argument parsing.
 * #138: Allow use of --stats flag when --create or --prune flags are implied.

1.2.14
 * #103: When generating sample configuration with generate-borgmatic-config, document the defaults
   for each option.
 * #116: When running multiple configuration files, attempt all configuration files even if one of
   them errors. Log a summary of results at the end.
 * Add borgmatic --version command-line flag to get the current installed version number.

1.2.13
 * #100: Support for --stats command-line flag independent of --verbosity.
 * #117: With borgmatic --init command-line flag, proceed without erroring if a repository already
   exists.

1.2.12
 * #110: Support for Borg repository initialization via borgmatic --init command-line flag.
 * #111: Update Borg create --filter values so a dry run lists files to back up.
 * #113: Update README with link to a new/forked Docker image.
 * Prevent deprecated --excludes command-line option from being used.
 * Refactor README a bit to flow better for first-time users.
 * Update README with a few additional borgmatic packages (Debian and Ubuntu).

1.2.11
 * #108: Support for Borg create --progress via borgmatic command-line flag.

1.2.10
 * #105: Support for Borg --chunker-params create option via "chunker_params" option in borgmatic's
   storage section.

1.2.9
 * #102: Fix for syntax error that occurred in Python 3.5 and below.
 * Make automated tests support running in Python 3.5.

1.2.8
 * #73: Enable consistency checks for only certain repositories via "check_repositories" option in
   borgmatic's consistency configuration. Handy for large repositories that take forever to check.
 * Include link to issue tracker within various command output.
 * Run continuous integration tests on a matrix of Python and Borg versions.

1.2.7
 * #98: Support for Borg --keep-secondly prune option.
 * Use Black code formatter and Flake8 code checker as part of running automated tests.
 * Add an end-to-end automated test that actually integrates with Borg.
 * Set up continuous integration for borgmatic automated tests on projects.evoworx.org.

1.2.6
 * Fix generated configuration to also include a "keep_daily" value so pruning works out of the
   box.

1.2.5
 * #57: When generating sample configuration with generate-borgmatic-config, comment out all
   optional configuration so as to streamline the initial configuration process.

1.2.4
 * Fix for archive checking traceback due to parameter mismatch.

1.2.3
 * #64, #90, #92: Rewrite of logging system. Now verbosity flags passed to Borg are derived from
   borgmatic's log level. Note that the output of borgmatic might slightly change.
 * Part of #80: Support for Borg create --read-special via "read_special" option in borgmatic's
   location configuration.
 * #87: Support for Borg create --checkpoint-interval via "checkpoint_interval" option in
   borgmatic's storage configuration.
 * #88: Fix declared pykwalify compatibility version range in setup.py to prevent use of ancient
   versions of pykwalify with large version numbers.
 * #89: Pass --show-rc option to Borg when at highest verbosity level.
 * #94: Support for Borg --json option via borgmatic command-line to --create archives.

1.2.2
 * #85: Fix compatibility issue between pykwalify and ruamel.yaml 0.15.52, which manifested in
   borgmatic as a pykwalify RuleError.

1.2.1
 * Skip before/after backup hooks when only doing --prune, --check, --list, and/or --info.
 * #71: Support for XDG_CONFIG_HOME environment variable for specifying alternate user ~/.config/
   path.
 * #74, #83: Support for Borg --json option via borgmatic command-line to --list archives or show
   archive --info in JSON format, ideal for programmatic consumption.
 * #38, #76: Upgrade ruamel.yaml compatibility version range and fix support for Python 3.7.
 * #77: Skip non-"*.yaml" config filenames in /etc/borgmatic.d/ so as not to parse backup files,
   editor swap files, etc.
 * #81: Document user-defined hooks run before/after backup, or on error.
 * Add code style guidelines to the documentation.

1.2.0
 * #61: Support for Borg --list option via borgmatic command-line to list all archives.
 * #61: Support for Borg --info option via borgmatic command-line to display summary information.
 * #62: Update README to mention other ways of installing borgmatic.
 * Support for Borg --prefix option for consistency checks via "prefix" option in borgmatic's
   consistency configuration.
 * Add introductory screencast link to documentation.
 * #59: Ignore "check_last" and consistency "prefix" when "archives" not in consistency checks.
 * #60: Add "Persistent" flag to systemd timer example.
 * #63: Support for Borg --nobsdflags option to skip recording bsdflags (e.g. NODUMP, IMMUTABLE) in
   archive.
 * #69: Support for Borg prune --umask option using value of existing "umask" option in borgmatic's
   storage configuration.
 * Update tox.ini to only assume Python 3.x instead of Python 3.4 specifically.
 * Add ~/.config/borgmatic/config.yaml to default configuration path probing.
 * Document how to develop on and contribute to borgmatic.

1.1.15
 * Support for Borg BORG_PASSCOMMAND environment variable to read a password from an external file.
 * Fix for Borg create error when using borgmatic's --dry-run and --verbosity options together.
   Work-around for behavior introduced in Borg 1.1.3: https://github.com/borgbackup/borg/issues/3298
 * #55: Fix for missing tags/releases on Gitea and GitHub project hosting.
 * #56: Support for Borg --lock-wait option for the maximum wait for a repository/cache lock.
 * #58: Support for using tilde in exclude_patterns to reference home directory.

1.1.14
 * #49: Fix for typo in --patterns-from option.
 * #47: Support for Borg --dry-run option via borgmatic command-line.

1.1.13
 * #54: Fix for incorrect consistency check flags passed to Borg when all three checks ("repository",
   "archives", and "extract") are specified in borgmatic configuration.
 * #48: Add "local_path" to configuration for specifying an alternative Borg executable path.
 * #49: Support for Borg experimental --patterns-from and --patterns options for specifying mixed
   includes/excludes.
 * Moved issue tracker from Taiga to integrated Gitea tracker at
   https://projects.torsion.org/borgmatic-collective/borgmatic/issues

1.1.12
 * #46: Declare dependency on pykwalify 1.6 or above, as older versions yield "Unknown key: version"
   rule errors.
 * Support for Borg --keep-minutely prune option.

1.1.11
 * #26: Add "ssh_command" to configuration for specifying a custom SSH command or options.
 * Fix for incorrect /etc/borgmatic.d/ configuration path probing on macOS. This problem manifested
   as an error on startup: "[Errno 2] No such file or directory: '/etc/borgmatic.d'".

1.1.10
 * Pass several Unix signals through to child processes like Borg. This means that Borg now properly
   shuts down if borgmatic is terminated (e.g. due to a system suspend).
 * #30: Support for using tilde in repository paths to reference home directory.
 * #43: Support for Borg --files-cache option for setting the files cache operation mode.
 * #45: Support for Borg --remote-ratelimit option for limiting upload rate.
 * Log invoked Borg commands when at highest verbosity level.

1.1.9
 * #17, #39: Support for user-defined hooks before/after backup, or on error.
 * #34: Improve clarity of logging spew at high verbosity levels.
 * #30: Support for using tilde in source directory path to reference home directory.
 * Require "prefix" in retention section when "archive_name_format" is set. This is to avoid
   accidental pruning of archives with a different archive name format. For similar reasons, default
   "prefix" to "{hostname}-" if not specified.
 * Convert main source repository from Mercurial to Git.
 * Update dead links to Borg documentation.

1.1.8
 * #40: Fix to make /etc/borgmatic/config.yaml optional rather than required when using the default
   config paths.

1.1.7

 * #29: Add "archive_name_format" to configuration for customizing archive names.
 * Fix for traceback when "exclude_from" value is empty in configuration file.
 * When pruning, make highest verbosity level list archives kept and pruned.
 * Clarification of Python 3 pip usage in documentation.

1.1.6

 * #13, #36: Support for Borg --exclude-from, --exclude-caches, and --exclude-if-present options.

1.1.5

 * #35: New "extract" consistency check that performs a dry-run extraction of the most recent
   archive.

1.1.4

 * #18: Added command-line flags for performing a borgmatic run with only pruning, creating, or
   checking enabled. This supports use cases like running consistency checks from a different cron
   job with a different frequency, or running pruning with a different verbosity level.

1.1.3

 * #15: Support for running multiple config files in /etc/borgmatic.d/ from a single borgmatic run.
 * Fix for generate-borgmatic-config writing config with invalid one_file_system value.

1.1.2

 * #33: Fix for passing check_last as integer to subprocess when calling Borg.

1.1.1

 * Part of #33: Fix for upgrade-borgmatic-config converting check_last option as a string instead of
   an integer.
 * Fix for upgrade-borgmatic-config erroring when consistency checks option is not present.

1.1.0

 * Switched config file format to YAML. Run upgrade-borgmatic-config to upgrade.
 * Added generate-borgmatic-config command for initial config creation.
 * Dropped Python 2 support. Now Python 3 only.
 * #19: Fix for README mention of sample files not included in package.
 * #23: Sample files for triggering borgmatic from a systemd timer.
 * Support for backing up to multiple repositories.
 * To free up space, now pruning backups prior to creating a new backup.
 * Enabled test coverage output during tox runs.
 * Added logo.

1.0.3

 * #22: Fix for verbosity flag not actually causing verbose output.

1.0.2

 * #21: Fix for traceback when remote_path option is missing.

1.0.1

 * #20: Support for Borg's --remote-path option to use an alternate Borg
   executable. See sample/config.

1.0.0

 * Attic is no longer supported, as there hasn't been any recent development on
   it. Dropping Attic support will allow faster iteration on Borg-specific
   features. If you're still using Attic, this is a good time to switch to Borg!
 * Project renamed from atticmatic to borgmatic. See the borgmatic README for
   information on upgrading.

0.1.8

 * Fix for handling of spaces in source_directories which resulted in backup up everything.
 * Fix for broken links to Borg documentation.
 * At verbosity zero, suppressing Borg check stderr spew about "Checking segments".
 * Support for Borg --one-file-system.
 * Support for Borg create --umask.
 * Support for file globs in source_directories.

0.1.7

 * #12: Fixed parsing of punctuation in configuration file.
 * Better error message when configuration file is missing.

0.1.6

 * #10: New configuration option for the encryption passphrase.
 * #11: Support for Borg's new archive compression feature.

0.1.5

 * Changes to support release on PyPI. Now pip installable by name!

0.1.4

 * Adding test that setup.py version matches release version.

0.1.3

 * #2: Add support for "borg check --last N" to Borg backend.

0.1.2

 * As a convenience to new users, allow a missing default excludes file.
 * New issue tracker, linked from documentation.

0.1.1

 * Adding borgmatic cron example, and updating documentation to refer to it.

0.1.0

 * New "borgmatic" command to support Borg backup software, a fork of Attic.

0.0.7

 * Flag for multiple levels of verbosity: some, and lots.
 * Improved mocking of Python builtins in unit tests.

0.0.6

 * New configuration section for customizing which Attic consistency checks run, if any.

0.0.5

 * Fixed regression with --verbose output being buffered. This means dropping the helpful error
   message introduced in 0.0.4.

0.0.4

 * Now using tox to run tests against multiple versions of Python in one go.
 * Helpful error message about how to create a repository if one is missing.
 * Troubleshooting section with steps to deal with broken pipes.
 * Nosetests config file (setup.cfg) with defaults.

0.0.3

 * After pruning, run attic's consistency checks on all archives.
 * Integration tests for argument parsing.
 * Documentation updates about repository encryption.

0.0.2

 * Configuration support for additional attic prune flags: keep_within, keep_hourly, keep_yearly,
   and prefix.

0.0.1

 * Initial release.<|MERGE_RESOLUTION|>--- conflicted
+++ resolved
@@ -17,12 +17,9 @@
    support the "bootstrap" action.
  * #1136: For all database hooks, record metadata about the dumps contained within an archive.
  * #1139: Set "borgmatic" as the user agent when connecting to monitoring services.
-<<<<<<< HEAD
- * Treat configuration file permissions issues as errors instead of warnings.
-=======
  * #1146: Fix a broken "create" action and "--archive latest" flag when multiple archives share the
    same name with Borg 2.
->>>>>>> f15e8282
+ * Treat configuration file permissions issues as errors instead of warnings.
  * When running tests, use Ruff for faster and more comprehensive code linting and formatting,
    replacing Flake8, Black, isort, etc.
  * Switch from pipx to uv for installing development tools, and added tox-uv for speeding up test
