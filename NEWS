--- conflicted
+++ resolved
@@ -1,13 +1,10 @@
 1.9.5.dev0
-<<<<<<< HEAD
  * #418: Backup and restore databases that have the same name but with different ports, hostnames,
    or hooks.
-=======
  * #947: To avoid a hang in the database hooks, error and exit when the borgmatic runtime
    directory overlaps with the configured excludes.
  * #954: Fix findmnt command error in the Btrfs hook by switching to parsing JSON output.
  * When the ZFS, Btrfs, or LVM hooks aren't configured, don't try to cleanup snapshots for them.
->>>>>>> 267af5b3
 
 1.9.4
  * #80 (beta): Add an LVM hook for snapshotting and backing up LVM logical volumes. See the
