1.9.9.dev0
<<<<<<< HEAD
 * #635: Log the repository path or label on every relevant log message, not just some logs.
 * #981: Fix "spot" check file count delta error.
=======
 * #981: Fix a "spot" check file count delta error.
>>>>>>> 62003c58
 * #982: Fix for borgmatic "exclude_patterns" and "exclude_from" recursing into excluded
   subdirectories.
 * #983: Fix the Btrfs hook to support subvolumes with names like "@home", different from their
   mount points.

1.9.8
 * #979: Fix root patterns so they don't have an invalid "sh:" prefix before getting passed to Borg.
 * Expand the recent contributors documentation section to include ticket submitters—not just code
   contributors—because there are multiple ways to contribute to the project! See:
   https://torsion.org/borgmatic/#recent-contributors

1.9.7
 * #855: Add a Sentry monitoring hook. See the documentation for more information:
   https://torsion.org/borgmatic/docs/how-to/monitor-your-backups/#sentry-hook
 * #968: Fix for a "spot" check error when a filename in the most recent archive contains a newline.
 * #970: Fix for an error when there's a blank line in the configured patterns or excludes.
 * #971: Fix for "exclude_from" files being completely ignored.
 * #977: Fix for "exclude_patterns" and "exclude_from" not supporting explicit pattern styles (e.g.,
   "sh:" or "re:").

1.9.6
 * #959: Fix an error in the Btrfs hook when a subvolume mounted at "/" is configured in borgmatic's
   source directories.
 * #960: Fix for archives storing relative source directory paths such that they contain the working
   directory.
 * #960: Fix the "spot" check to support relative source directory paths.
 * #962: For the ZFS, Btrfs, and LVM hooks, perform path rewriting for excludes and patterns in
   addition to the existing source directories rewriting.
 * #962: Under the hood, merge all configured source directories, excludes, and patterns into a
   unified temporary patterns file for passing to Borg. The borgmatic configuration options remain
   unchanged.
 * #962: For the LVM hook, add support for nested logical volumes.
 * #965: Fix a borgmatic runtime directory error when running the "spot" check with a database hook
   enabled.
 * #969: Fix the "restore" action to work on database dumps without a port when a default port is
   present in configuration.
 * Fix the "spot" check to no longer consider pipe files within an archive for file comparisons.
 * Fix the "spot" check to have a nicer error when there are no source paths to compare.
 * Fix auto-excluding of special files (when databases are configured) to support relative source
   directory paths.
 * Drop support for Python 3.8, which has been end-of-lifed.

1.9.5
 * #418: Backup and restore databases that have the same name but with different ports, hostnames,
   or hooks.
 * #947: To avoid a hang in the database hooks, error and exit when the borgmatic runtime
   directory overlaps with the configured excludes.
 * #954: Fix a findmnt command error in the Btrfs hook by switching to parsing JSON output.
 * #956: Fix the printing of a color reset code even when color is disabled.
 * #958: Drop colorama as a library dependency.
 * When the ZFS, Btrfs, or LVM hooks aren't configured, don't try to cleanup snapshots for them.

1.9.4
 * #80 (beta): Add an LVM hook for snapshotting and backing up LVM logical volumes. See the
   documentation for more information:
   https://torsion.org/borgmatic/docs/how-to/snapshot-your-filesystems/
 * #251 (beta): Add a Btrfs hook for snapshotting and backing up Btrfs subvolumes. See the
   documentation for more information:
   https://torsion.org/borgmatic/docs/how-to/snapshot-your-filesystems/
 * #926: Fix a library error when running within a PyInstaller bundle.
 * #950: Fix a snapshot unmount error in the ZFS hook when using nested datasets.
 * Update the ZFS hook to discover and snapshot ZFS datasets even if they are parent/grandparent
   directories of your source directories.
 * Reorganize data source and monitoring hooks to make developing new hooks easier.

1.9.3
 * #261 (beta): Add a ZFS hook for snapshotting and backing up ZFS datasets. See the documentation
   for more information: https://torsion.org/borgmatic/docs/how-to/snapshot-your-filesystems/
 * Remove any temporary copies of the manifest file created in support of the "bootstrap" action.
 * Deprecate the "store_config_files" option at the global scope and move it under the "bootstrap"
   hook. See the documentation for more information:
   https://torsion.org/borgmatic/docs/how-to/extract-a-backup/#extract-the-configuration-files-used-to-create-an-archive
 * Require the runtime directory to be an absolute path.
 * Add a "--deleted" flag to the "repo-list" action for listing deleted archives that haven't
   yet been compacted (Borg 2 only).
 * Promote the "spot" check from a beta feature to stable.

1.9.2
 * #441: Apply the "umask" option to all relevant actions, not just some of them.
 * #722: Remove the restriction that the "extract" and "mount" actions must match a single
   repository. Now they work more like other actions, where each repository is applied in turn.
 * #932: Fix the missing build backend setting in pyproject.toml to allow Fedora builds.
 * #934: Update the logic that probes for the borgmatic streaming database dump, bootstrap
   metadata, and check state directories to support more platforms and use cases. See the
   documentation for more information:
   https://torsion.org/borgmatic/docs/how-to/backup-your-databases/#runtime-directory
 * #934: Add the "RuntimeDirectory" and "StateDirectory" options to the sample systemd service
   file to support the new runtime and state directory logic.
 * #939: Fix borgmatic ignoring the "BORG_RELOCATED_REPO_ACCESS_IS_OK" and
   "BORG_UNKNOWN_UNENCRYPTED_REPO_ACCESS_IS_OK" environment variables.
 * Add a Pushover monitoring hook. See the documentation for more information:
   https://torsion.org/borgmatic/docs/how-to/monitor-your-backups/#pushover-hook

1.9.1
 * #928: Fix the user runtime directory location on macOS (and possibly Cygwin).
 * #930: Fix an error with the sample systemd service when no credentials are configured.
 * #931: Fix an error when implicitly upgrading the check state directory from ~/.borgmatic to
   ~/.local/state/borgmatic across filesystems.

1.9.0
 * #609: Fix the glob expansion of "source_directories" values to respect the "working_directory"
   option.
 * #609: BREAKING: Apply the "working_directory" option to all actions, not just "create". This
   includes repository paths, destination paths, mount points, etc.
 * #562: Deprecate the "borgmatic_source_directory" option in favor of "user_runtime_directory"
   and "user_state_directory".
 * #562: BREAKING: Move the default borgmatic streaming database dump and bootstrap metadata
   directory from ~/.borgmatic to /run/user/$UID/borgmatic, which is more XDG-compliant. You can
   override this location with the new "user_runtime_directory" option. Existing archives with
   database dumps at the old location are still restorable. 
 * #562, #638: Move the default check state directory from ~/.borgmatic to 
   ~/.local/state/borgmatic. This is more XDG-compliant and also prevents these state files from
   getting backed up (unless you explicitly include them). You can override this location with the
   new "user_state_directory" option. After the first time you run the "check" action with borgmatic
   1.9.0, you can safely delete the ~/.borgmatic directory.
 * #838: BREAKING: With Borg 1.4+, store database dumps and bootstrap metadata in a "/borgmatic"
   directory within a backup archive, so the path doesn't depend on the current user. This means
   that you can now backup as one user and restore or bootstrap as another user, among other use
   cases.
 * #902: Add loading of encrypted systemd credentials. See the documentation for more information:
   https://torsion.org/borgmatic/docs/how-to/provide-your-passwords/#using-systemd-service-credentials
 * #911: Add a "key change-passphrase" action to change the passphrase protecting a repository key.
 * #914: Fix a confusing apparent hang when when the repository location changes, and instead
   show a helpful error message.
 * #915: BREAKING: Rename repository actions like "rcreate" to more explicit names like
   "repo-create" for compatibility with recent changes in Borg 2.0.0b10.
 * #918: BREAKING: When databases are configured, don't auto-enable the "one_file_system" option,
   as existing auto-excludes of special files should be sufficient to prevent Borg from hanging on
   them. But if this change causes problems for you, you can always enable "one_file_system"
   explicitly.
 * #919: Clarify the command-line help for the "--config" flag.
 * #919: Document a policy for versioning and breaking changes:
   https://torsion.org/borgmatic/docs/how-to/upgrade/#versioning-and-breaking-changes
 * #921: BREAKING: Change soft failure command hooks to skip only the current repository rather than
   all repositories in the configuration file.
 * #922: Replace setup.py (Python packaging metadata) with the more modern pyproject.toml.
 * When using Borg 2, default the "archive_name_format" option to just "{hostname}", as Borg 2 does
   not require unique archive names; identical archive names form a common "series" that can be
   targeted together. See the Borg 2 documentation for more information:
   https://borgbackup.readthedocs.io/en/2.0.0b13/changes.html#borg-1-2-x-1-4-x-to-borg-2-0
 * Add support for Borg 2's "rclone:" repository URLs, so you can backup to 70+ cloud storage
   services whether or not they support Borg explicitly.
 * Add support for Borg 2's "sftp://" repository URLs.
 * Update the "--match-archives" and "--archive" flags to support Borg 2 series names or archive
   hashes.
 * Add a "--match-archives" flag to the "prune" action.
 * Add "--local-path" and "--remote-path" flags to the "config bootstrap" action for setting the
   Borg executable paths used for bootstrapping.
 * Add a "--user-runtime-directory" flag to the "config bootstrap" action for helping borgmatic
   locate the bootstrap metadata stored in an archive.
 * Add a Zabbix monitoring hook. See the documentation for more information:
   https://torsion.org/borgmatic/docs/how-to/monitor-your-backups/#zabbix-hook
 * Add a tarball of borgmatic's HTML documentation to the packages on the project page.

1.8.14
 * #896: Fix an error in borgmatic rcreate/init on an empty repository directory with Borg 1.4.
 * #898: Add glob ("*") support to the "--repository" flag. Just quote any values containing
   globs so your shell doesn't interpret them.
 * #899: Fix for a "bad character" Borg error in which the "spot" check fed Borg an invalid pattern.
 * #900: Fix for a potential traceback (TypeError) during the handling of another error.
 * #904: Clarify the configuration reference about the "spot" check options:
   https://torsion.org/borgmatic/docs/reference/configuration/
 * #905: Fix the "source_directories_must_exist" option to work with relative "source_directories"
   paths when a "working_directory" is set.
 * #906: Add documentation details for how to run custom database dump commands using binaries from
   running containers:
   https://torsion.org/borgmatic/docs/how-to/backup-your-databases/#containers
 * Fix a regression in which the "color" option had no effect.
 * Add a recent contributors section to the documentation, because credit where credit's due! See:
   https://torsion.org/borgmatic/#recent-contributors

1.8.13
 * #298: Add "delete" and "rdelete" actions to delete archives or entire repositories.
 * #785: Add an "only_run_on" option to consistency checks so you can limit a check to running on
   particular days of the week. See the documentation for more information:
   https://torsion.org/borgmatic/docs/how-to/deal-with-very-large-backups/#check-days
 * #885: Add an Uptime Kuma monitoring hook. See the documentation for more information:
   https://torsion.org/borgmatic/docs/how-to/monitor-your-backups/#uptime-kuma-hook
 * #886: Fix a PagerDuty hook traceback with Python < 3.10.
 * #889: Fix the Healthchecks ping body size limit, restoring it to the documented 100,000 bytes.

1.8.12
 * #817: Add a "--max-duration" flag to the "check" action and a "max_duration" option to the
   repository check configuration. This tells Borg to interrupt a repository check after a certain
   duration.
 * #860: Fix interaction between environment variable interpolation in constants and shell escaping.
 * #863: When color output is disabled (explicitly or implicitly), don't prefix each log line with
   the log level.
 * #865: Add an "upload_buffer_size" option to set the size of the upload buffer used in "create"
   action.
 * #866: Fix "Argument list too long" error in the "spot" check when checking hundreds of thousands
   of files at once.
 * #874: Add the configured repository label as "repository_label" to the interpolated variables
   passed to before/after command hooks.
 * #881: Fix "Unrecognized argument" error when the same value is used with different command-line
   flags.
 * In the "spot" check, don't try to hash symlinked directories.

1.8.11
 * #815: Add optional Healthchecks auto-provisioning via "create_slug" option.
 * #851: Fix lack of file extraction when using "extract --strip-components all" on a path with a
   leading slash.
 * #854: Fix a traceback when the "data" consistency check is used.
 * #857: Fix a traceback with "check --only spot" when the "spot" check is unconfigured.

1.8.10
 * #656 (beta): Add a "spot" consistency check that compares file counts and contents between your
   source files and the latest archive, ensuring they fall within configured tolerances. This can
   catch problems like incorrect excludes, inadvertent deletes, files changed by malware, etc. See
   the documentation for more information:
   https://torsion.org/borgmatic/docs/how-to/deal-with-very-large-backups/#spot-check
 * #779: When "--match-archives *" is used with "check" action, don't skip Borg's orphaned objects
   check.
 * #842: When a command hook exits with a soft failure, ping the log and finish states for any
   configured monitoring hooks.
 * #843: Add documentation link to Loki dashboard for borgmatic:
   https://torsion.org/borgmatic/docs/how-to/monitor-your-backups/#loki-hook
 * #847: Fix "--json" error when Borg includes non-JSON warnings in JSON output.
 * #848: SECURITY: Mask the password when logging a MongoDB dump or restore command.
 * Fix handling of the NO_COLOR environment variable to ignore an empty value.
 * Add documentation about backing up containerized databases by configuring borgmatic to exec into
   a container to run a dump command:
   https://torsion.org/borgmatic/docs/how-to/backup-your-databases/#containers

1.8.9
 * #311: Add custom dump/restore command options for MySQL and MariaDB.
 * #811: Add an "access_token" option to the ntfy monitoring hook for authenticating
   without username/password.
 * #827: When the "--json" flag is given, suppress console escape codes so as not to
   interfere with JSON output.
 * #829: Fix "--override" values containing deprecated section headers not actually overriding
   configuration options under deprecated section headers.
 * #835: Add support for the NO_COLOR environment variable. See the documentation for more
   information:
   https://torsion.org/borgmatic/docs/how-to/set-up-backups/#colored-output
 * #839: Add log sending for the Apprise logging hook, enabled by default. See the documentation for
   more information:
   https://torsion.org/borgmatic/docs/how-to/monitor-your-backups/#apprise-hook
 * #839: Document a potentially breaking shell quoting edge case within error hooks:
   https://torsion.org/borgmatic/docs/how-to/monitor-your-backups/#error-hooks
 * #840: When running the "rcreate" action and the repository already exists but with a different
   encryption mode than requested, error.
 * Switch from Drone to Gitea Actions for continuous integration.
 * Rename scripts/run-end-to-end-dev-tests to scripts/run-end-to-end-tests and use it in both dev
   and CI for better dev-CI parity.
 * Clarify documentation about restoring a database: borgmatic does not create the database upon
   restore.

1.8.8
 * #370: For the PostgreSQL hook, pass the "PGSSLMODE" environment variable through to Borg when the
   database's configuration omits the "ssl_mode" option.
 * #818: Allow the "--repository" flag to match across multiple configuration files.
 * #820: Fix broken repository detection in the "rcreate" action with Borg 1.4. The issue did not
   occur with other versions of Borg.
 * #822: Fix broken escaping logic in the PostgreSQL hook's "pg_dump_command" option.
 * SECURITY: Prevent additional shell injection attacks within the PostgreSQL hook.

1.8.7
 * #736: Store included configuration files within each backup archive in support of the "config
   bootstrap" action. Previously, only top-level configuration files were stored.
 * #798: Elevate specific Borg warnings to errors or squash errors to
 * warnings. See the documentation for more information:
   https://torsion.org/borgmatic/docs/how-to/customize-warnings-and-errors/
 * #810: SECURITY: Prevent shell injection attacks within the PostgreSQL hook, the MongoDB hook, the
   SQLite hook, the "borgmatic borg" action, and command hook variable/constant interpolation.
 * #814: Fix a traceback when providing an invalid "--override" value for a list option.

1.8.6
 * #767: Add an "--ssh-command" flag to the "config bootstrap" action for setting a custom SSH
   command, as no configuration is available (including the "ssh_command" option) until
   bootstrapping completes.
 * #794: Fix a traceback when the "repositories" option contains both strings and key/value pairs.
 * #800: Add configured repository labels to the JSON output for all actions.
 * #802: The "check --force" flag now runs checks even if "check" is in "skip_actions".
 * #804: Validate the configured action names in the "skip_actions" option.
 * #807: Stream SQLite databases directly to Borg instead of dumping to an intermediate file.
 * When logging commands that borgmatic executes, log the environment variables that
   borgmatic sets for those commands. (But don't log their values, since they often contain
   passwords.)

1.8.5
 * #701: Add a "skip_actions" option to skip running particular actions, handy for append-only or
   checkless configurations. See the documentation for more information:
   https://torsion.org/borgmatic/docs/how-to/set-up-backups/#skipping-actions
 * #701: Deprecate the "disabled" value for the "checks" option in favor of the new "skip_actions"
   option.
 * #745: Constants now apply to included configuration, not just the file doing the includes. As a
   side effect of this change, constants no longer apply to option names and only substitute into
   configuration values.
 * #779: Add a "--match-archives" flag to the "check" action for selecting the archives to check,
   overriding the existing "archive_name_format" and "match_archives" options in configuration.
 * #779: Only parse "--override" values as complex data types when they're for options of those
   types.
 * #782: Fix environment variable interpolation within configured repository paths.
 * #782: Add configuration constant overriding via the existing "--override" flag.
 * #783: Upgrade ruamel.yaml dependency to support version 0.18.x.
 * #784: Drop support for Python 3.7, which has been end-of-lifed.

1.8.4
 * #715: Add a monitoring hook for sending backup status to a variety of monitoring services via the
   Apprise library. See the documentation for more information:
   https://torsion.org/borgmatic/docs/how-to/monitor-your-backups/#apprise-hook
 * #748: When an archive filter causes no matching archives for the "rlist" or "info"
   actions, warn the user and suggest how to remove the filter.
 * #768: Fix a traceback when an invalid command-line flag or action is used.
 * #771: Fix normalization of deprecated sections ("location:", "storage:", "hooks:", etc.) to
   support empty sections without erroring.
 * #774: Disallow the "--dry-run" flag with the "borg" action, as borgmatic can't guarantee the Borg
   command won't have side effects.

1.8.3
 * #665: BREAKING: Simplify logging logic as follows: Syslog verbosity is now disabled by
   default, but setting the "--syslog-verbosity" flag enables it regardless of whether you're at an
   interactive console. Additionally, "--log-file-verbosity" and "--monitoring-verbosity" now
   default to 1 (info about steps borgmatic is taking) instead of 0. And both syslog logging and
   file logging can be enabled simultaneously.
 * #743: Add a monitoring hook for sending backup status and logs to Grafana Loki. See the
   documentation for more information:
   https://torsion.org/borgmatic/docs/how-to/monitor-your-backups/#loki-hook
 * #753: When "archive_name_format" is not set, filter archives using the default archive name
   format.
 * #754: Fix error handling to log command output as one record per line instead of truncating
   too-long output and swallowing the end of some Borg error messages.
 * #757: Update documentation so "sudo borgmatic" works for pipx borgmatic installations.
 * #761: Fix for borgmatic not stopping Borg immediately when the user presses ctrl-C.
 * Update documentation to recommend installing/upgrading borgmatic with pipx instead of pip. See the
   documentation for more information:
   https://torsion.org/borgmatic/docs/how-to/set-up-backups/#installation
   https://torsion.org/borgmatic/docs/how-to/upgrade/#upgrading-borgmatic

1.8.2
 * #345: Add "key export" action to export a copy of the repository key for safekeeping in case
   the original goes missing or gets damaged.
 * #727: Add a MariaDB database hook that uses native MariaDB commands instead of the deprecated
   MySQL ones. Be aware though that any existing backups made with the "mysql_databases:" hook are
   only restorable with a "mysql_databases:" configuration.
 * #738: Fix for potential data loss (data not getting restored) in which the database "restore"
   action didn't actually restore anything and indicated success anyway.
 * Remove the deprecated use of the MongoDB hook's "--db" flag for database restoration.
 * Add source code reference documentation for getting oriented with the borgmatic code as a
   developer: https://torsion.org/borgmatic/docs/reference/source-code/

1.8.1
 * #326: Add documentation for restoring a database to an alternate host:
   https://torsion.org/borgmatic/docs/how-to/backup-your-databases/#restore-to-an-alternate-host
 * #697: Add documentation for "bootstrap" action:
   https://torsion.org/borgmatic/docs/how-to/extract-a-backup/#extract-the-configuration-files-used-to-create-an-archive
 * #725: Add "store_config_files" option for disabling the automatic backup of configuration files
   used by the "config bootstrap" action.
 * #728: Fix for "prune" action error when using the "keep_exclude_tags" option.
 * #730: Fix for Borg's interactive prompt on the "check --repair" action automatically getting
   answered "NO" even when the "check_i_know_what_i_am_doing" option isn't set.
 * #732: Include multiple configuration files with a single "!include". See the documentation for
   more information:
   https://torsion.org/borgmatic/docs/how-to/make-per-application-backups/#multiple-merge-includes
 * #734: Omit "--glob-archives" or "--match-archives" Borg flag when its value would be "*" (meaning
   all archives).

1.8.0
 * #575: BREAKING: For the "borgmatic borg" action, instead of implicitly injecting
   repository/archive into the resulting Borg command-line, pass repository to Borg via an
   environment variable and make archive available for explicit use in your commands. See the
   documentation for more information:
   https://torsion.org/borgmatic/docs/how-to/run-arbitrary-borg-commands/
 * #719: Fix an error when running "borg key export" through borgmatic.
 * #720: Fix an error when dumping a database and the "exclude_nodump" option is set.
 * #724: Add "check_i_know_what_i_am_doing" option to bypass Borg confirmation prompt when running
   "check --repair".
 * When merging two configuration files, error gracefully if the two files do not adhere to the same
   format.
 * #721: Remove configuration sections ("location:", "storage:", "hooks:", etc.), while still
   keeping deprecated support for them. Now, all options are at the same level, and you don't need
   to worry about commenting/uncommenting section headers when you change an option (if you remove
   your sections first).
 * #721: BREAKING: The retention prefix and the consistency prefix can no longer have different
   values (unless one is not set).
 * #721: BREAKING: The storage umask and the hooks umask can no longer have different values (unless
   one is not set).
 * BREAKING: Flags like "--config" that previously took multiple values now need to be given once
   per value, e.g. "--config first.yaml --config second.yaml" instead of "--config first.yaml
   second.yaml". This prevents argument parsing errors on ambiguous commands.
 * BREAKING: Remove the deprecated (and silently ignored) "--successful" flag on the "list" action,
   as newer versions of Borg list successful (non-checkpoint) archives by default.
 * All deprecated configuration option values now generate warning logs.
 * Remove the deprecated (and non-functional) "--excludes" flag in favor of excludes within
   configuration.
 * Fix an error when logging too-long command output during error handling. Now, long command output
   is truncated before logging.

1.7.15
 * #326: Add configuration options and command-line flags for backing up a database from one
   location while restoring it somewhere else.
 * #399: Add a documentation troubleshooting note for MySQL/MariaDB authentication errors.
 * #529: Remove upgrade-borgmatic-config command for upgrading borgmatic 1.1.0 INI-style
   configuration.
 * #529: Deprecate generate-borgmatic-config in favor of new "config generate" action.
 * #529: Deprecate validate-borgmatic-config in favor of new "config validate" action.
 * #697, #712, #716: Extract borgmatic configuration from backup via new "config bootstrap"
   action—even when borgmatic has no configuration yet!
 * #669: Add sample systemd user service for running borgmatic as a non-root user.
 * #711, #713: Fix an error when "data" check time files are accessed without getting upgraded
   first.

1.7.14
 * #484: Add a new verbosity level (-2) to disable output entirely (for console, syslog, log file,
   or monitoring), so not even errors are shown.
 * #688: Tweak archive check probing logic to use the newest timestamp found when multiple exist.
 * #659: Add Borg 2 date-based matching flags to various actions for archive selection.
 * #703: Fix an error when loading the configuration schema on Fedora Linux.
 * #704: Fix "check" action error when repository and archive checks are configured but the archive
   check gets skipped due to the configured frequency.
 * #706: Fix "--archive latest" on "list" and "info" actions that only worked on the first of
   multiple configured repositories.

1.7.13
 * #375: Restore particular PostgreSQL schemas from a database dump via "borgmatic restore --schema"
   flag. See the documentation for more information:
   https://torsion.org/borgmatic/docs/how-to/backup-your-databases/#restore-particular-schemas
 * #678: Fix error from PostgreSQL when dumping a database with a "format" of "plain".
 * #678: Fix PostgreSQL hook to support "psql_command" and "pg_restore_command" options containing
   commands with arguments.
 * #678: Fix calls to psql in PostgreSQL hook to ignore "~/.psqlrc", whose settings can break
   database dumping.
 * #680: Add support for logging each log line as a JSON object via global "--log-json" flag.
 * #682: Fix "source_directories_must_exist" option to expand globs and tildes in source directories.
 * #684: Rename "master" development branch to "main" to use more inclusive language. You'll need to
   update your development checkouts accordingly.
 * #686: Add fish shell completion script so you can tab-complete on the borgmatic command-line. See
   the documentation for more information:
   https://torsion.org/borgmatic/docs/how-to/set-up-backups/#shell-completion
 * #687: Fix borgmatic error when not finding the configuration schema for certain "pip install
   --editable" development installs.
 * #688: Fix archive checks being skipped even when particular archives haven't been checked
   recently. This occurred when using multiple borgmatic configuration files with different
   "archive_name_format"s, for instance.
 * #691: Fix error in "borgmatic restore" action when the configured repository path is relative
   instead of absolute.
 * #694: Run "borgmatic borg" action without capturing output so interactive prompts and flags like
   "--progress" still work.

1.7.12
 * #413: Add "log_file" context to command hooks so your scripts can consume the borgmatic log file.
   See the documentation for more information:
   https://torsion.org/borgmatic/docs/how-to/add-preparation-and-cleanup-steps-to-backups/
 * #666, #670: Fix error when running the "info" action with the "--match-archives" or "--archive"
   flags. Also fix the "--match-archives"/"--archive" flags to correctly override the
   "match_archives" configuration option for the "transfer", "list", "rlist", and "info" actions.
 * #668: Fix error when running the "prune" action with both "archive_name_format" and "prefix"
   options set.
 * #672: Selectively shallow merge certain mappings or sequences when including configuration files.
   See the documentation for more information:
   https://torsion.org/borgmatic/docs/how-to/make-per-application-backups/#shallow-merge
 * #672: Selectively omit list values when including configuration files. See the documentation for
   more information:
   https://torsion.org/borgmatic/docs/how-to/make-per-application-backups/#list-merge
 * #673: View the results of configuration file merging via "validate-borgmatic-config --show" flag.
   See the documentation for more information:
   https://torsion.org/borgmatic/docs/how-to/make-per-application-backups/#debugging-includes
 * Add optional support for running end-to-end tests and building documentation with rootless Podman
   instead of Docker.

1.7.11
 * #479, #588: BREAKING: Automatically use the "archive_name_format" option to filter which archives
   get used for borgmatic actions that operate on multiple archives. Override this behavior with the
   new "match_archives" option in the storage section. This change is "breaking" in that it silently
   changes which archives get considered for "rlist", "prune", "check", etc. See the documentation
   for more information:
   https://torsion.org/borgmatic/docs/how-to/make-per-application-backups/#archive-naming
 * #479, #588: The "prefix" options have been deprecated in favor of the new "archive_name_format"
   auto-matching behavior and the "match_archives" option.
 * #658: Add "--log-file-format" flag for customizing the log message format. See the documentation
   for more information:
   https://torsion.org/borgmatic/docs/how-to/inspect-your-backups/#logging-to-file
 * #662: Fix regression in which the "check_repositories" option failed to match repositories.
 * #663: Fix regression in which the "transfer" action produced a traceback.
 * Add spellchecking of source code during test runs.

1.7.10
 * #396: When a database command errors, display and log the error message instead of swallowing it.
 * #501: Optionally error if a source directory does not exist via "source_directories_must_exist"
   option in borgmatic's location configuration.
 * #576: Add support for "file://" paths within "repositories" option.
 * #612: Define and use custom constants in borgmatic configuration files. See the documentation for
   more information:
   https://torsion.org/borgmatic/docs/how-to/make-per-application-backups/#constant-interpolation
 * #618: Add support for BORG_FILES_CACHE_TTL environment variable via "borg_files_cache_ttl" option
   in borgmatic's storage configuration.
 * #623: Fix confusing message when an error occurs running actions for a configuration file.
 * #635: Add optional repository labels so you can select a repository via "--repository yourlabel"
   at the command-line. See the configuration reference for more information:
   https://torsion.org/borgmatic/docs/reference/configuration/
 * #649: Add documentation on backing up a database running in a container:
   https://torsion.org/borgmatic/docs/how-to/backup-your-databases/#containers
 * #655: Fix error when databases are configured and a source directory doesn't exist.
 * Add code style plugins to enforce use of Python f-strings and prevent single-letter variables.
   To join in the pedantry, refresh your test environment with "tox --recreate".
 * Rename scripts/run-full-dev-tests to scripts/run-end-to-end-dev-tests and make it run end-to-end
   tests only. Continue using tox to run unit and integration tests.

1.7.9
 * #295: Add a SQLite database dump/restore hook.
 * #304: Change the default action order when no actions are specified on the command-line to:
   "create", "prune", "compact", "check". If you'd like to retain the old ordering ("prune" and
   "compact" first), then specify actions explicitly on the command-line.
 * #304: Run any command-line actions in the order specified instead of using a fixed ordering.
 * #564: Add "--repository" flag to all actions where it makes sense, so you can run borgmatic on
   a single configured repository instead of all of them.
 * #628: Add a Healthchecks "log" state to send borgmatic logs to Healthchecks without signalling
   success or failure.
 * #647: Add "--strip-components all" feature on the "extract" action to remove leading path
   components of files you extract. Must be used with the "--path" flag.
 * Add support for Python 3.11.

1.7.8
 * #620: With the "create" action and the "--list" ("--files") flag, only show excluded files at
   verbosity 2.
 * #621: Add optional authentication to the ntfy monitoring hook.
 * With the "create" action, only one of "--list" ("--files") and "--progress" flags can be used.
   This lines up with the new behavior in Borg 2.0.0b5.
 * Internally support new Borg 2.0.0b5 "--filter" status characters / item flags for the "create"
   action.
 * Fix the "create" action with the "--dry-run" flag querying for databases when a PostgreSQL/MySQL
   "all" database is configured. Now, these queries are skipped due to the dry run.
 * Add "--repository" flag to the "rcreate" action to optionally select one configured repository to
   create.
 * Add "--progress" flag to the "transfer" action, new in Borg 2.0.0b5.
 * Add "checkpoint_volume" configuration option to creates checkpoints every specified number of
   bytes during a long-running backup, new in Borg 2.0.0b5.

1.7.7
 * #642: Add MySQL database hook "add_drop_database" configuration option to control whether dumped
   MySQL databases get dropped right before restore.
 * #643: Fix for potential data loss (data not getting backed up) when dumping large "directory"
   format PostgreSQL/MongoDB databases. Prior to the fix, these dumps would not finish writing to
   disk before Borg consumed them. Now, the dumping process completes before Borg starts. This only
   applies to "directory" format databases; other formats still stream to Borg without using
   temporary disk space.
 * Fix MongoDB "directory" format to work with mongodump/mongorestore without error. Prior to this
   fix, only the "archive" format worked.

1.7.6
 * #393, #438, #560: Optionally dump "all" PostgreSQL/MySQL databases to separate files instead of
   one combined dump file, allowing more convenient restores of individual databases. You can enable
   this by specifying the database dump "format" option when the database is named "all".
 * #602: Fix logs that interfere with JSON output by making warnings go to stderr instead of stdout.
 * #622: Fix traceback when include merging configuration files on ARM64.
 * #629: Skip warning about excluded special files when no special files have been excluded.
 * #630: Add configuration options for database command customization: "list_options",
   "restore_options", and "analyze_options" for PostgreSQL, "restore_options" for MySQL, and
   "restore_options" for MongoDB.

1.7.5
 * #311: Override PostgreSQL dump/restore commands via configuration options.
 * #604: Fix traceback when a configuration section is present but lacking any options.
 * #607: Clarify documentation examples for include merging and deep merging.
 * #611: Fix "data" consistency check to support "check_last" and consistency "prefix" options.
 * #613: Clarify documentation about multiple repositories and separate configuration files.

1.7.4
 * #596: Fix special file detection erroring when broken symlinks are encountered.
 * #597, #598: Fix regression in which "check" action errored on certain systems ("Cannot determine
   Borg repository ID").

1.7.3
 * #357: Add "break-lock" action for removing any repository and cache locks leftover from Borg
   aborting.
 * #360: To prevent Borg hangs, unconditionally delete stale named pipes before dumping databases.
 * #587: When database hooks are enabled, auto-exclude special files from a "create" action to
   prevent Borg from hanging. You can override/prevent this behavior by explicitly setting the
   "read_special" option to true.
 * #587: Warn when ignoring a configured "read_special" value of false, as true is needed when
   database hooks are enabled.
 * #589: Update sample systemd service file to allow system "idle" (e.g. a video monitor turning
   off) while borgmatic is running.
 * #590: Fix for potential data loss (data not getting backed up) when the "patterns_from" option
   was used with "source_directories" (or the "~/.borgmatic" path existed, which got injected into
   "source_directories" implicitly). The fix is for borgmatic to convert "source_directories" into
   patterns whenever "patterns_from" is used, working around a Borg bug:
   https://github.com/borgbackup/borg/issues/6994
 * #590: In "borgmatic create --list" output, display which files get excluded from the backup due
   to patterns or excludes.
 * #591: Add support for Borg 2's "--match-archives" flag. This replaces "--glob-archives", which
   borgmatic now treats as an alias for "--match-archives". But note that the two flags have
   slightly different syntax. See the Borg 2 changelog for more information:
   https://borgbackup.readthedocs.io/en/2.0.0b3/changes.html#version-2-0-0b3-2022-10-02
 * Fix for "borgmatic --archive latest" not finding the latest archive when a verbosity is set.

1.7.2
 * #577: Fix regression in which "borgmatic info --archive ..." showed repository info instead of
   archive info with Borg 1.
 * #582: Fix hang when database hooks are enabled and "patterns" contains a parent directory of
   "~/.borgmatic".

1.7.1
 * #542: Make the "source_directories" option optional. This is useful for "check"-only setups or
   using "patterns" exclusively.
 * #574: Fix for potential data loss (data not getting backed up) when the "patterns" option was
   used with "source_directories" (or the "~/.borgmatic" path existed, which got injected into
   "source_directories" implicitly). The fix is for borgmatic to convert "source_directories" into
   patterns whenever "patterns" is used, working around a Borg bug:
   https://github.com/borgbackup/borg/issues/6994

1.7.0
 * #463: Add "before_actions" and "after_actions" command hooks that run before/after all the
   actions for each repository. These new hooks are a good place to run per-repository steps like
   mounting/unmounting a remote filesystem.
 * #463: Update documentation to cover per-repository configurations:
   https://torsion.org/borgmatic/docs/how-to/make-per-application-backups/
 * #557: Support for Borg 2 while still working with Borg 1. This includes new borgmatic actions
   like "rcreate" (replaces "init"), "rlist" (list archives in repository), "rinfo" (show repository
   info), and "transfer" (for upgrading Borg repositories). For the most part, borgmatic tries to
   smooth over differences between Borg 1 and 2 to make your upgrade process easier. However, there
   are still a few cases where Borg made breaking changes. See the Borg 2.0 changelog for more
   information: https://www.borgbackup.org/releases/borg-2.0.html
 * #557: If you install Borg 2, you'll need to manually upgrade your existing Borg 1 repositories
   before use. Note that Borg 2 stable is not yet released as of this borgmatic release, so don't
   use Borg 2 for production until it is! See the documentation for more information:
   https://torsion.org/borgmatic/docs/how-to/upgrade/#upgrading-borg
 * #557: Rename several configuration options to match Borg 2: "remote_rate_limit" is now
   "upload_rate_limit", "numeric_owner" is "numeric_ids", and "bsd_flags" is "flags". borgmatic
   still works with the old options.
 * #557: Remote repository paths without the "ssh://" syntax are deprecated but still supported for
   now. Remote repository paths containing "~" are deprecated in borgmatic and no longer work in
   Borg 2.
 * #557: Omitting the "--archive" flag on the "list" action is deprecated when using Borg 2. Use
   the new "rlist" action instead.
 * #557: The "--dry-run" flag can now be used with the "rcreate"/"init" action.
 * #565: Fix handling of "repository" and "data" consistency checks to prevent invalid Borg flags.
 * #566: Modify "mount" and "extract" actions to require the "--repository" flag when multiple
   repositories are configured.
 * #571: BREAKING: Remove old-style command-line action flags like "--create, "--list", etc. If
   you're already using actions like "create" and "list" instead, this change should not affect you.
 * #571: BREAKING: Rename "--files" flag on "prune" action to "--list", as it lists archives, not
   files.
 * #571: Add "--list" as alias for "--files" flag on "create" and "export-tar" actions.
 * Add support for disabling TLS verification in Healthchecks monitoring hook with "verify_tls"
   option.

1.6.6
 * #559: Update documentation about configuring multiple consistency checks or multiple databases.
 * #560: Fix all database hooks to error when the requested database to restore isn't present in the
   Borg archive.
 * #561: Fix command-line "--override" flag to continue supporting old configuration file formats.
 * #563: Fix traceback with "create" action and "--json" flag when a database hook is configured.

1.6.5
 * #553: Fix logging to include the full traceback when Borg experiences an internal error, not just
   the first few lines.
 * #554: Fix all monitoring hooks to warn if the server returns an HTTP 4xx error. This can happen
   with Healthchecks, for instance, when using an invalid ping URL.
 * #555: Fix environment variable plumbing so options like "encryption_passphrase" and
   "encryption_passcommand" in one configuration file aren't used for other configuration files.

1.6.4
 * #546, #382: Keep your repository passphrases and database passwords outside of borgmatic's
   configuration file with environment variable interpolation. See the documentation for more
   information: https://torsion.org/borgmatic/docs/how-to/provide-your-passwords/

1.6.3
 * #541: Add "borgmatic list --find" flag for searching for files across multiple archives, useful
   for hunting down that file you accidentally deleted so you can extract it. See the documentation
   for more information:
   https://torsion.org/borgmatic/docs/how-to/inspect-your-backups/#searching-for-a-file
 * #543: Add a monitoring hook for sending push notifications via ntfy. See the documentation for
   more information: https://torsion.org/borgmatic/docs/how-to/monitor-your-backups/#ntfy-hook
 * Fix Bash completion script to no longer alter your shell's settings (complain about unset
   variables or error on pipe failures).
 * Deprecate "borgmatic list --successful" flag, as listing only non-checkpoint (successful)
   archives is now the default in newer versions of Borg.

1.6.2
 * #523: Reduce the default consistency check frequency and support configuring the frequency
   independently for each check. Also add "borgmatic check --force" flag to ignore configured
   frequencies. See the documentation for more information:
   https://torsion.org/borgmatic/docs/how-to/deal-with-very-large-backups/#check-frequency
 * #536: Fix generate-borgmatic-config to support more complex schema changes like the new
   Healthchecks configuration options when the "--source" flag is used.
 * #538: Add support for "borgmatic borg debug" command.
 * #539: Add "generate-borgmatic-config --overwrite" flag to replace an existing destination file.
 * Add Bash completion script so you can tab-complete the borgmatic command-line. See the
   documentation for more information:
   https://torsion.org/borgmatic/docs/how-to/set-up-backups/#shell-completion

1.6.1
 * #294: Add Healthchecks monitoring hook "ping_body_limit" option to configure how many bytes of
   logs to send to the Healthchecks server.
 * #402: Remove the error when "archive_name_format" is specified but a retention prefix isn't. 
 * #420: Warn when an unsupported variable is used in a hook command.
 * #439: Change connection failures for monitoring hooks (Healthchecks, Cronitor, PagerDuty, and
   Cronhub) to be warnings instead of errors. This way, the monitoring system failing does not block
   backups.
 * #460: Add Healthchecks monitoring hook "send_logs" option to enable/disable sending borgmatic
   logs to the Healthchecks server.
 * #525: Add Healthchecks monitoring hook "states" option to only enable pinging for particular
   monitoring states (start, finish, fail).
 * #528: Improve the error message when a configuration override contains an invalid value.
 * #531: BREAKING: When deep merging common configuration, merge colliding list values by appending
   them. Previously, one list replaced the other.
 * #532: When a configuration include is a relative path, load it from either the current working
   directory or from the directory containing the file doing the including. Previously, only the
   working directory was used.
 * Add a randomized delay to the sample systemd timer to spread out the load on a server.
 * Change the configuration format for borgmatic monitoring hooks (Healthchecks, Cronitor,
   PagerDuty, and Cronhub) to specify the ping URL / integration key as a named option. The intent
   is to support additional options (some in this release). This change is backwards-compatible.
 * Add emojis to documentation table of contents to make it easier to find particular how-to and
   reference guides at a glance.

1.6.0
 * #381: BREAKING: Greatly simplify configuration file reuse by deep merging when including common
   configuration. See the documentation for more information:
   https://torsion.org/borgmatic/docs/how-to/make-per-application-backups/#include-merging
 * #473: BREAKING: Instead of executing "before" command hooks before all borgmatic actions run (and
   "after" hooks after), execute these hooks right before/after the corresponding action. E.g.,
   "before_check" now runs immediately before the "check" action. This better supports running
   timing-sensitive tasks like pausing containers. Side effect: before/after command hooks now run
   once for each configured repository instead of once per configuration file. Additionally, the
   "repositories" interpolated variable has been changed to "repository", containing the path to the
   current repository for the hook. See the documentation for more information:
   https://torsion.org/borgmatic/docs/how-to/add-preparation-and-cleanup-steps-to-backups/
 * #513: Add mention of sudo's "secure_path" option to borgmatic installation documentation.
 * #515: Fix "borgmatic borg key ..." to pass parameters to Borg in the correct order.
 * #516: Fix handling of TERM signal to exit borgmatic, not just forward the signal to Borg.
 * #517: Fix borgmatic exit code (so it's zero) when initial Borg calls fail but later retries
   succeed.
 * Change Healthchecks logs truncation size from 10k bytes to 100k bytes, corresponding to that
   same change on Healthchecks.io.

1.5.24
 * #431: Add "working_directory" option to support source directories with relative paths.
 * #444: When loading a configuration file that is unreadable due to file permissions, warn instead
   of erroring. This supports running borgmatic as a non-root user with configuration in ~/.config
   even if there is an unreadable global configuration file in /etc.
 * #469: Add "repositories" context to "before_*" and "after_*" command action hooks. See the
   documentation for more information:
   https://torsion.org/borgmatic/docs/how-to/add-preparation-and-cleanup-steps-to-backups/
 * #486: Fix handling of "patterns_from" and "exclude_from" options to error instead of warning when
   referencing unreadable files and "create" action is run.
 * #507: Fix Borg usage error in the "compact" action when running "borgmatic --dry-run". Now, skip
   "compact" entirely during a dry run.

1.5.23
 * #394: Compact repository segments and free space with new "borgmatic compact" action. Borg 1.2+
   only. Also run "compact" by default when no actions are specified, as "prune" in Borg 1.2 no
   longer frees up space unless "compact" is run.
 * #394: When using the "atime", "bsd_flags", "numeric_owner", or "remote_rate_limit" options,
   tailor the flags passed to Borg depending on the Borg version.
 * #480, #482: Fix traceback when a YAML validation error occurs.

1.5.22
 * #288: Add database dump hook for MongoDB.
 * #470: Move mysqldump options to the beginning of the command due to MySQL bug 30994.
 * #471: When command-line configuration override produces a parse error, error cleanly instead of
   tracebacking.
 * #476: Fix unicode error when restoring particular MySQL databases.
 * Drop support for Python 3.6, which has been end-of-lifed.
 * Add support for Python 3.10.

1.5.21
 * #28: Optionally retry failing backups via "retries" and "retry_wait" configuration options.
 * #306: Add "list_options" MySQL configuration option for passing additional arguments to MySQL
   list command.
 * #459: Add support for old version (2.x) of jsonschema library.

1.5.20
 * Re-release with correct version without dev0 tag.

1.5.19
 * #387: Fix error when configured source directories are not present on the filesystem at the time
   of backup. Now, Borg will complain, but the backup will still continue.
 * #455: Mention changing borgmatic path in cron documentation.
 * Update sample systemd service file with more granular read-only filesystem settings.
 * Move Gitea and GitHub hosting from a personal namespace to an organization for better
   collaboration with related projects.
 * 1k ★s on GitHub!

1.5.18
 * #389: Fix "message too long" error when logging to rsyslog.
 * #440: Fix traceback that can occur when dumping a database.

1.5.17
 * #437: Fix error when configuration file contains "umask" option.
 * Remove test dependency on vim and /dev/urandom.

1.5.16
 * #379: Suppress console output in sample crontab and systemd service files.
 * #407: Fix syslog logging on FreeBSD.
 * #430: Fix hang when restoring a PostgreSQL "tar" format database dump.
 * Better error messages! Switch the library used for validating configuration files (from pykwalify
   to jsonschema).
 * Link borgmatic Ansible role from installation documentation:
   https://torsion.org/borgmatic/docs/how-to/set-up-backups/#other-ways-to-install

1.5.15
 * #419: Document use case of running backups conditionally based on laptop power level:
   https://torsion.org/borgmatic/docs/how-to/backup-to-a-removable-drive-or-an-intermittent-server/
 * #425: Run arbitrary Borg commands with new "borgmatic borg" action. See the documentation for
   more information: https://torsion.org/borgmatic/docs/how-to/run-arbitrary-borg-commands/

1.5.14
 * #390: Add link to Hetzner storage offering from the documentation.
 * #398: Clarify canonical home of borgmatic in documentation.
 * #406: Clarify that spaces in path names should not be backslashed in path names.
 * #423: Fix error handling to error loudly when Borg gets killed due to running out of memory!
 * Fix build so as not to attempt to build and push documentation for a non-main branch.
 * "Fix" build failure with Alpine Edge by switching from Edge to Alpine 3.13.
 * Move #borgmatic IRC channel from Freenode to Libera Chat due to Freenode takeover drama.
   IRC connection info: https://torsion.org/borgmatic/#issues

1.5.13
 * #373: Document that passphrase is used for Borg keyfile encryption, not just repokey encryption.
 * #404: Add support for ruamel.yaml 0.17.x YAML parsing library.
 * Update systemd service example to return a permission error when a system call isn't permitted
   (instead of terminating borgmatic outright).
 * Drop support for Python 3.5, which has been end-of-lifed.
 * Add support for Python 3.9.
 * Update versions of test dependencies (test_requirements.txt and test containers).
 * Only support black code formatter on Python 3.8+. New black dependencies make installation
   difficult on older versions of Python.
 * Replace "improve this documentation" form with link to support and ticket tracker.

1.5.12
 * Fix for previous release with incorrect version suffix in setup.py. No other changes.

1.5.11
 * #341: Add "temporary_directory" option for changing Borg's temporary directory.
 * #352: Lock down systemd security settings in sample systemd service file.
 * #355: Fix traceback when a database hook value is null in a configuration file.
 * #361: Merge override values when specifying the "--override" flag multiple times. The previous
   behavior was to take the value of the last "--override" flag only.
 * #367: Fix traceback when upgrading old INI-style configuration with upgrade-borgmatic-config.
 * #368: Fix signal forwarding from borgmatic to Borg resulting in recursion traceback.
 * #369: Document support for Borg placeholders in repository names.

1.5.10
 * #347: Add hooks that run for the "extract" action: "before_extract" and "after_extract".
 * #350: Fix traceback when a configuration directory is non-readable due to directory permissions.
 * Add documentation navigation links on left side of all documentation pages.
 * Clarify documentation on configuration overrides, specifically the portion about list syntax:
   http://torsion.org/borgmatic/docs/how-to/make-per-application-backups/#configuration-overrides
 * Clarify documentation overview of monitoring options:
   http://torsion.org/borgmatic/docs/how-to/monitor-your-backups/

1.5.9
 * #300: Add "borgmatic export-tar" action to export an archive to a tar-formatted file or stream.
 * #339: Fix for intermittent timing-related test failure of logging function.
 * Clarify database documentation about excluding named pipes and character/block devices to prevent
   hangs.
 * Add documentation on how to make backups redundant with multiple repositories:
   https://torsion.org/borgmatic/docs/how-to/make-backups-redundant/

1.5.8
 * #336: Fix for traceback when running Cronitor, Cronhub, and PagerDuty monitor hooks.

1.5.7
 * #327: Fix broken pass-through of BORG_* environment variables to Borg.
 * #328: Fix duplicate logging to Healthchecks and send "after_*" hooks output to Healthchecks.
 * #331: Add SSL support to PostgreSQL database configuration.
 * #333: Fix for potential data loss (data not getting backed up) when borgmatic omitted configured
   source directories in certain situations. Specifically, this occurred when two source directories
   on different filesystems were related by parentage (e.g. "/foo" and "/foo/bar/baz") and the
   one_file_system option was enabled.
 * Update documentation code fragments theme to better match the rest of the page.
 * Improve configuration reference documentation readability via more aggressive word-wrapping in
   configuration schema descriptions.

1.5.6
 * #292: Allow before_backup and similar hooks to exit with a soft failure without altering the
   monitoring status on Healthchecks or other providers. Support this by waiting to ping monitoring
   services with a "start" status until after before_* hooks finish. Failures in before_* hooks
   still trigger a monitoring "fail" status.
 * #316: Fix hang when a stale database dump named pipe from an aborted borgmatic run remains on
   disk.
 * #323: Fix for certain configuration options like ssh_command impacting Borg invocations for
   separate configuration files.
 * #324: Add "borgmatic extract --strip-components" flag to remove leading path components when
   extracting an archive.
 * Tweak comment indentation in generated configuration file for clarity.
 * Link to Borgmacator GNOME AppIndicator from monitoring documentation.

1.5.5
 * #314: Fix regression in support for PostgreSQL's "directory" dump format. Unlike other dump
   formats, the "directory" dump format does not stream directly to/from Borg.
 * #315: Fix enabled database hooks to implicitly set one_file_system configuration option to true.
   This prevents Borg from reading devices like /dev/zero and hanging.
 * #316: Fix hang when streaming a database dump to Borg with implicit duplicate source directories
   by deduplicating them first.
 * #319: Fix error message when there are no MySQL databases to dump for "all" databases.
 * Improve documentation around the installation process. Specifically, making borgmatic commands
   runnable via the system PATH and offering a global install option.

1.5.4
 * #310: Fix legitimate database dump command errors (exit code 1) not being treated as errors by
   borgmatic.
 * For database dumps, replace the named pipe on every borgmatic run. This prevent hangs on stale
   pipes left over from previous runs.
 * Fix error handling to handle more edge cases when executing commands.

1.5.3
 * #258: Stream database dumps and restores directly to/from Borg without using any additional
   filesystem space. This feature is automatic, and works even on restores from archives made with
   previous versions of borgmatic.
 * #293: Documentation on macOS launchd permissions issues with work-around for Full Disk Access.
 * Remove "borgmatic restore --progress" flag, as it now conflicts with streaming database restores.

1.5.2
 * #301: Fix MySQL restore error on "all" database dump by excluding system tables.
 * Fix PostgreSQL restore error on "all" database dump by using "psql" for the restore instead of
   "pg_restore".

1.5.1
 * #289: Tired of looking up the latest successful archive name in order to pass it to borgmatic
   actions? Me too. Now you can specify "--archive latest" to all actions that accept an archive
   flag.
 * #290: Fix the "--stats" and "--files" flags so that they yield output at verbosity 0.
 * Reduce the default verbosity of borgmatic logs sent to Healthchecks monitoring hook. Now, it's
   warnings and errors only. You can increase the verbosity via the "--monitoring-verbosity" flag.
 * Add security policy documentation in SECURITY.md.

1.5.0
 * #245: Monitor backups with PagerDuty hook integration. See the documentation for more
   information: https://torsion.org/borgmatic/docs/how-to/monitor-your-backups/#pagerduty-hook
 * #255: Add per-action hooks: "before_prune", "after_prune", "before_check", and "after_check".
 * #274: Add ~/.config/borgmatic.d as another configuration directory default.
 * #277: Customize Healthchecks log level via borgmatic "--monitoring-verbosity" flag.
 * #280: Change "exclude_if_present" option to support multiple filenames that indicate a directory
   should be excluded from backups, rather than just a single filename.
 * #284: Backup to a removable drive or intermittent server via "soft failure" feature. See the
   documentation for more information:
   https://torsion.org/borgmatic/docs/how-to/backup-to-a-removable-drive-or-an-intermittent-server/
 * #287: View consistency check progress via "--progress" flag for "check" action.
 * For "create" and "prune" actions, no longer list files or show detailed stats at any verbosities
   by default. You can opt back in with "--files" or "--stats" flags.
 * For "list" and "info" actions, show repository names even at verbosity 0.

1.4.22
 * #276, #285: Disable colored output when "--json" flag is used, so as to produce valid JSON output.
 * After a backup of a database dump in directory format, properly remove the dump directory.
 * In "borgmatic --help", don't expand $HOME in listing of default "--config" paths.

1.4.21
 * #268: Override particular configuration options from the command-line via "--override" flag. See
   the documentation for more information:
   https://torsion.org/borgmatic/docs/how-to/make-per-application-backups/#configuration-overrides
 * #270: Only trigger "on_error" hooks and monitoring failures for "prune", "create", and "check"
   actions, and not for other actions.
 * When pruning with verbosity level 1, list pruned and kept archives. Previously, this information
   was only shown at verbosity level 2.

1.4.20
 * Fix repository probing during "borgmatic init" to respect verbosity flag and remote_path option.
 * #249: Update Healthchecks/Cronitor/Cronhub monitoring integrations to fire for "check" and
   "prune" actions, not just "create".

1.4.19
 * #259: Optionally change the internal database dump path via "borgmatic_source_directory" option
   in location configuration section.
 * #271: Support piping "borgmatic list" output to grep by logging certain log levels to console
   stdout and others to stderr.
 * Retain colored output when piping or redirecting in an interactive terminal.
 * Add end-to-end tests for database dump and restore. These are run on developer machines with
   Docker Compose for approximate parity with continuous integration tests.

1.4.18
 * Fix "--repository" flag to accept relative paths.
 * Fix "borgmatic umount" so it only runs Borg once instead of once per repository / configuration
   file.
 * #253: Mount whole repositories via "borgmatic mount" without any "--archive" flag.
 * #269: Filter listed paths via "borgmatic list --path" flag.

1.4.17
 * #235: Pass extra options directly to particular Borg commands, handy for Borg options that
   borgmatic does not yet support natively. Use "extra_borg_options" in the storage configuration
   section.
 * #266: Attempt to repair any inconsistencies found during a consistency check via
   "borgmatic check --repair" flag.

1.4.16
 * #256: Fix for "before_backup" hook not triggering an error when the command contains "borg" and
   has an exit code of 1.
 * #257: Fix for garbled Borg file listing when using "borgmatic create --progress" with
   verbosity level 1 or 2.
 * #260: Fix for missing Healthchecks monitoring payload or HTTP 500 due to incorrect unicode
   encoding.

1.4.15
 * Fix for database dump removal incorrectly skipping some database dumps.
 * #123: Support for mounting an archive as a FUSE filesystem via "borgmatic mount" action, and
   unmounting via "borgmatic umount". See the documentation for more information:
   https://torsion.org/borgmatic/docs/how-to/extract-a-backup/#mount-a-filesystem

1.4.14
 * Show summary log errors regardless of verbosity level, and log the "summary:" header with a log
   level based on the contained summary logs.

1.4.13
 * Show full error logs at "--verbosity 0" so you can see command output without upping the
   verbosity level.

1.4.12
 * #247: With "borgmatic check", consider Borg warnings as errors.
 * Dial back the display of inline error logs a bit, so failed command output doesn't appear
   multiple times in the logs (well, except for the summary).

1.4.11
 * #241: When using the Healthchecks monitoring hook, include borgmatic logs in the payloads for
   completion and failure pings.
 * With --verbosity level 1 or 2, show error logs both inline when they occur and in the summary
   logs at the bottom. With lower verbosity levels, suppress the summary and show error logs when
   they occur.

1.4.10
 * #246: Fix for "borgmatic restore" showing success and incorrectly extracting archive files, even
   when no databases are configured to restore. As this can overwrite files from the archive and
   lead to data loss, please upgrade to get the fix before using "borgmatic restore".
 * Reopen the file given by "--log-file" flag if an external program rotates the log file while
   borgmatic is running.

1.4.9
 * #228: Database dump hooks for MySQL/MariaDB, so you can easily dump your databases before backups
   run.
 * #243: Fix repository does not exist error with "borgmatic extract" when repository is remote.

1.4.8
 * Monitor backups with Cronhub hook integration. See the documentation for more information:
   https://torsion.org/borgmatic/docs/how-to/monitor-your-backups/#cronhub-hook
 * Fix Healthchecks/Cronitor hooks to skip actions when the borgmatic "--dry-run" flag is used.

1.4.7
 * #238: In documentation, clarify when Healthchecks/Cronitor hooks fire in relation to other hooks.
 * #239: Upgrade your borgmatic configuration to get new options and comments via
   "generate-borgmatic-config --source". See the documentation for more information:
   https://torsion.org/borgmatic/docs/how-to/upgrade/#upgrading-your-configuration

1.4.6
 * Verbosity level "-1" for even quieter output: Errors only (#236).

1.4.5
 * Log to file instead of syslog via command-line "--log-file" flag (#233).

1.4.4
 * #234: Support for Borg --keep-exclude-tags and --exclude-nodump options.

1.4.3
 * Monitor backups with Cronitor hook integration. See the documentation for more information:
   https://torsion.org/borgmatic/docs/how-to/monitor-your-backups/#cronitor-hook

1.4.2
 * Extract files to a particular directory via "borgmatic extract --destination" flag.
 * Rename "borgmatic extract --restore-path" flag to "--path" to reduce confusion with the separate
   "borgmatic restore" action. Any uses of "--restore-path" will continue working.

1.4.1
 * #229: Restore backed up PostgreSQL databases via "borgmatic restore" action. See the
   documentation for more information:
   https://torsion.org/borgmatic/docs/how-to/backup-your-databases/
 * Documentation on how to develop borgmatic's documentation:
   https://torsion.org/borgmatic/docs/how-to/develop-on-borgmatic/#documentation-development

1.4.0
 * #225: Database dump hooks for PostgreSQL, so you can easily dump your databases before backups
   run.
 * #230: Rename "borgmatic list --pattern-from" flag to "--patterns-from" to match Borg.

1.3.26
 * #224: Fix "borgmatic list --successful" with a slightly better heuristic for listing successful
   (non-checkpoint) archives.

1.3.25
 * #223: Dead man's switch to detect when backups start failing silently, implemented via
   healthchecks.io hook integration. See the documentation for more information:
   https://torsion.org/borgmatic/docs/how-to/monitor-your-backups/#healthchecks-hook
 * Documentation on monitoring and alerting options for borgmatic backups:
   https://torsion.org/borgmatic/docs/how-to/monitor-your-backups/
 * Automatically rewrite links when developing on documentation locally.

1.3.24
 * #86: Add "borgmatic list --successful" flag to only list successful (non-checkpoint) archives.
 * Add a suggestion form to all documentation pages, so users can submit ideas for improving the
   documentation.
 * Update documentation link to community Arch Linux borgmatic package.

1.3.23
 * #174: More detailed error alerting via runtime context available in "on_error" hook.

1.3.22
 * #144: When backups to one of several repositories fails, keep backing up to the other
   repositories and report errors afterwards.

1.3.21
 * #192: User-defined hooks for global setup or cleanup that run before/after all actions. See the
   documentation for more information:
   https://torsion.org/borgmatic/docs/how-to/add-preparation-and-cleanup-steps-to-backups/

1.3.20
 * #205: More robust sample systemd service: boot delay, network dependency, lowered CPU/IO
   priority, etc.
 * #221: Fix "borgmatic create --progress" output so that it updates on the console in real-time.

1.3.19
 * #219: Fix visibility of "borgmatic prune --stats" output.

1.3.18
 * #220: Fix regression of argument parsing for default actions.

1.3.17
 * #217: Fix error with "borgmatic check --only" command-line flag with "extract" consistency check.

1.3.16
 * #210: Support for Borg check --verify-data flag via borgmatic "data" consistency check.
 * #210: Override configured consistency checks via "borgmatic check --only" command-line flag.
 * When generating sample configuration with generate-borgmatic-config, add a space after each "#"
   comment indicator.

1.3.15
 * #208: Fix for traceback when the "checks" option has an empty value.
 * #209: Bypass Borg error about a moved repository via "relocated_repo_access_is_ok" option in
   borgmatic storage configuration section.
 * #213: Reorder arguments passed to Borg to fix duplicate directories when using Borg patterns.
 * #214: Fix for hook erroring with exit code 1 not being interpreted as an error.

1.3.14
 * #204: Do not treat Borg warnings (exit code 1) as failures.
 * When validating configuration files, require strings instead of allowing any scalar type.

1.3.13
 * #199: Add note to documentation about using spaces instead of tabs for indentation, as YAML does
   not allow tabs.
 * #203: Fix compatibility with ruamel.yaml 0.16.x.
 * If a "prefix" option in borgmatic's configuration has an empty value (blank or ""), then disable
   default prefix.

1.3.12
 * Only log to syslog when run from a non-interactive console (e.g. a cron job).
 * Remove unicode byte order mark from syslog output so it doesn't show up as a literal in rsyslog
   output. See discussion on #197.

1.3.11
 * #193: Pass through several "borg list" and "borg info" flags like --short, --format, --sort-by,
   --first, --last, etc. via borgmatic command-line flags.
 * Add borgmatic info --repository and --archive command-line flags to display info for individual
   repositories or archives.
 * Support for Borg --noatime, --noctime, and --nobirthtime flags via corresponding options in
   borgmatic configuration location section.

1.3.10
 * #198: Fix for Borg create error output not showing up at borgmatic verbosity level zero.

1.3.9
 * #195: Switch to command-line actions as more traditional sub-commands, e.g. "borgmatic create",
   "borgmatic prune", etc. However, the classic dashed options like "--create" still work!

1.3.8
 * #191: Disable console color via "color" option in borgmatic configuration output section.

1.3.7
 * #196: Fix for unclear error message for invalid YAML merge include.
 * #197: Don't color syslog output.
 * Change default syslog verbosity to show errors only.

1.3.6
 * #53: Log to syslog in addition to existing console logging. Add --syslog-verbosity flag to
   customize the log level. See the documentation for more information:
   https://torsion.org/borgmatic/docs/how-to/inspect-your-backups/
 * #178: Look for .yml configuration file extension in addition to .yaml.
 * #189: Set umask used when executing hooks via "umask" option in borgmatic hooks section.
 * Remove Python cache files before each Tox run.
 * Add #borgmatic Freenode IRC channel to documentation.
 * Add Borg/borgmatic hosting providers section to documentation.
 * Add files for building documentation into a Docker image for web serving.
 * Upgrade project build server from Drone 0.8 to 1.1.
 * Build borgmatic documentation during continuous integration.
 * We're nearly at 500 ★s on GitHub. We can do this!

1.3.5
 * #153: Support for various Borg directory environment variables (BORG_CONFIG_DIR, BORG_CACHE_DIR,
   etc.) via options in borgmatic's storage configuration.
 * #177: Fix for regression with missing verbose log entries.

1.3.4
 * Part of #125: Color borgmatic (but not Borg) output when using an interactive terminal.
 * #166: Run tests for all installed versions of Python.
 * #168: Update README with continuous integration badge.
 * #169: Automatically sort Python imports in code.
 * Document installing borgmatic with pip install --user instead of a system Python install.
 * Get more reproducible builds by pinning the versions of pip and tox used to run tests.
 * Factor out build/test configuration from tox.ini file.

1.3.3
 * Add validate-borgmatic-config command, useful for validating borgmatic config generated by
   configuration management or even edited by hand.

1.3.2
 * #160: Fix for hooks executing when using --dry-run. Now hooks are skipped during a dry run.

1.3.1
 * #155: Fix for invalid JSON output when using multiple borgmatic configuration files.
 * #157: Fix for seemingly random filename ordering when running through a directory of
   configuration files.
 * Fix for empty JSON output when using --create --json.
 * Now capturing Borg output only when --json flag is used. Previously, borgmatic delayed Borg
   output even without the --json flag.

1.3.0
 * #148: Configuration file includes and merging via "!include" tag to support reuse of common
   options across configuration files.

1.2.18
 * #147: Support for Borg create/extract --numeric-owner flag via "numeric_owner" option in
   borgmatic's location section.

1.2.17
 * #140: List the files within an archive via --list --archive option.

1.2.16
 * #119: Include a sample borgmatic configuration file in the documentation.
 * #123: Support for Borg archive restoration via borgmatic --extract command-line flag.
 * Refactor documentation into multiple separate pages for clarity and findability.
 * Organize options within command-line help into logical groups.
 * Exclude tests from distribution packages.

1.2.15
 * #127: Remove date echo from schema example, as it's not a substitute for real logging.
 * #132: Leave exclude_patterns glob expansion to Borg, since doing it in borgmatic leads to
   confusing behavior.
 * #136: Handle and format validation errors raised during argument parsing.
 * #138: Allow use of --stats flag when --create or --prune flags are implied.

1.2.14
 * #103: When generating sample configuration with generate-borgmatic-config, document the defaults
   for each option.
 * #116: When running multiple configuration files, attempt all configuration files even if one of
   them errors. Log a summary of results at the end.
 * Add borgmatic --version command-line flag to get the current installed version number.

1.2.13
 * #100: Support for --stats command-line flag independent of --verbosity.
 * #117: With borgmatic --init command-line flag, proceed without erroring if a repository already
   exists.

1.2.12
 * #110: Support for Borg repository initialization via borgmatic --init command-line flag.
 * #111: Update Borg create --filter values so a dry run lists files to back up.
 * #113: Update README with link to a new/forked Docker image.
 * Prevent deprecated --excludes command-line option from being used.
 * Refactor README a bit to flow better for first-time users.
 * Update README with a few additional borgmatic packages (Debian and Ubuntu).

1.2.11
 * #108: Support for Borg create --progress via borgmatic command-line flag.

1.2.10
 * #105: Support for Borg --chunker-params create option via "chunker_params" option in borgmatic's
   storage section.

1.2.9
 * #102: Fix for syntax error that occurred in Python 3.5 and below.
 * Make automated tests support running in Python 3.5.

1.2.8
 * #73: Enable consistency checks for only certain repositories via "check_repositories" option in
   borgmatic's consistency configuration. Handy for large repositories that take forever to check.
 * Include link to issue tracker within various command output.
 * Run continuous integration tests on a matrix of Python and Borg versions.

1.2.7
 * #98: Support for Borg --keep-secondly prune option.
 * Use Black code formatter and Flake8 code checker as part of running automated tests.
 * Add an end-to-end automated test that actually integrates with Borg.
 * Set up continuous integration for borgmatic automated tests on projects.evoworx.org.

1.2.6
 * Fix generated configuration to also include a "keep_daily" value so pruning works out of the
   box.

1.2.5
 * #57: When generating sample configuration with generate-borgmatic-config, comment out all
   optional configuration so as to streamline the initial configuration process.

1.2.4
 * Fix for archive checking traceback due to parameter mismatch.

1.2.3
 * #64, #90, #92: Rewrite of logging system. Now verbosity flags passed to Borg are derived from
   borgmatic's log level. Note that the output of borgmatic might slightly change.
 * Part of #80: Support for Borg create --read-special via "read_special" option in borgmatic's
   location configuration.
 * #87: Support for Borg create --checkpoint-interval via "checkpoint_interval" option in
   borgmatic's storage configuration.
 * #88: Fix declared pykwalify compatibility version range in setup.py to prevent use of ancient
   versions of pykwalify with large version numbers.
 * #89: Pass --show-rc option to Borg when at highest verbosity level.
 * #94: Support for Borg --json option via borgmatic command-line to --create archives.

1.2.2
 * #85: Fix compatibility issue between pykwalify and ruamel.yaml 0.15.52, which manifested in
   borgmatic as a pykwalify RuleError.

1.2.1
 * Skip before/after backup hooks when only doing --prune, --check, --list, and/or --info.
 * #71: Support for XDG_CONFIG_HOME environment variable for specifying alternate user ~/.config/
   path.
 * #74, #83: Support for Borg --json option via borgmatic command-line to --list archives or show
   archive --info in JSON format, ideal for programmatic consumption.
 * #38, #76: Upgrade ruamel.yaml compatibility version range and fix support for Python 3.7.
 * #77: Skip non-"*.yaml" config filenames in /etc/borgmatic.d/ so as not to parse backup files,
   editor swap files, etc.
 * #81: Document user-defined hooks run before/after backup, or on error.
 * Add code style guidelines to the documentation.

1.2.0
 * #61: Support for Borg --list option via borgmatic command-line to list all archives.
 * #61: Support for Borg --info option via borgmatic command-line to display summary information.
 * #62: Update README to mention other ways of installing borgmatic.
 * Support for Borg --prefix option for consistency checks via "prefix" option in borgmatic's
   consistency configuration.
 * Add introductory screencast link to documentation.
 * #59: Ignore "check_last" and consistency "prefix" when "archives" not in consistency checks.
 * #60: Add "Persistent" flag to systemd timer example.
 * #63: Support for Borg --nobsdflags option to skip recording bsdflags (e.g. NODUMP, IMMUTABLE) in
   archive.
 * #69: Support for Borg prune --umask option using value of existing "umask" option in borgmatic's
   storage configuration.
 * Update tox.ini to only assume Python 3.x instead of Python 3.4 specifically.
 * Add ~/.config/borgmatic/config.yaml to default configuration path probing.
 * Document how to develop on and contribute to borgmatic.

1.1.15
 * Support for Borg BORG_PASSCOMMAND environment variable to read a password from an external file.
 * Fix for Borg create error when using borgmatic's --dry-run and --verbosity options together.
   Work-around for behavior introduced in Borg 1.1.3: https://github.com/borgbackup/borg/issues/3298
 * #55: Fix for missing tags/releases on Gitea and GitHub project hosting.
 * #56: Support for Borg --lock-wait option for the maximum wait for a repository/cache lock.
 * #58: Support for using tilde in exclude_patterns to reference home directory.

1.1.14
 * #49: Fix for typo in --patterns-from option.
 * #47: Support for Borg --dry-run option via borgmatic command-line.

1.1.13
 * #54: Fix for incorrect consistency check flags passed to Borg when all three checks ("repository",
   "archives", and "extract") are specified in borgmatic configuration.
 * #48: Add "local_path" to configuration for specifying an alternative Borg executable path.
 * #49: Support for Borg experimental --patterns-from and --patterns options for specifying mixed
   includes/excludes.
 * Moved issue tracker from Taiga to integrated Gitea tracker at
   https://projects.torsion.org/borgmatic-collective/borgmatic/issues

1.1.12
 * #46: Declare dependency on pykwalify 1.6 or above, as older versions yield "Unknown key: version"
   rule errors.
 * Support for Borg --keep-minutely prune option.

1.1.11
 * #26: Add "ssh_command" to configuration for specifying a custom SSH command or options.
 * Fix for incorrect /etc/borgmatic.d/ configuration path probing on macOS. This problem manifested
   as an error on startup: "[Errno 2] No such file or directory: '/etc/borgmatic.d'".

1.1.10
 * Pass several Unix signals through to child processes like Borg. This means that Borg now properly
   shuts down if borgmatic is terminated (e.g. due to a system suspend).
 * #30: Support for using tilde in repository paths to reference home directory.
 * #43: Support for Borg --files-cache option for setting the files cache operation mode.
 * #45: Support for Borg --remote-ratelimit option for limiting upload rate.
 * Log invoked Borg commands when at highest verbosity level.

1.1.9
 * #17, #39: Support for user-defined hooks before/after backup, or on error.
 * #34: Improve clarity of logging spew at high verbosity levels.
 * #30: Support for using tilde in source directory path to reference home directory.
 * Require "prefix" in retention section when "archive_name_format" is set. This is to avoid
   accidental pruning of archives with a different archive name format. For similar reasons, default
   "prefix" to "{hostname}-" if not specified.
 * Convert main source repository from Mercurial to Git.
 * Update dead links to Borg documentation.

1.1.8
 * #40: Fix to make /etc/borgmatic/config.yaml optional rather than required when using the default
   config paths.

1.1.7

 * #29: Add "archive_name_format" to configuration for customizing archive names.
 * Fix for traceback when "exclude_from" value is empty in configuration file.
 * When pruning, make highest verbosity level list archives kept and pruned.
 * Clarification of Python 3 pip usage in documentation.

1.1.6

 * #13, #36: Support for Borg --exclude-from, --exclude-caches, and --exclude-if-present options.

1.1.5

 * #35: New "extract" consistency check that performs a dry-run extraction of the most recent
   archive.

1.1.4

 * #18: Added command-line flags for performing a borgmatic run with only pruning, creating, or
   checking enabled. This supports use cases like running consistency checks from a different cron
   job with a different frequency, or running pruning with a different verbosity level.

1.1.3

 * #15: Support for running multiple config files in /etc/borgmatic.d/ from a single borgmatic run.
 * Fix for generate-borgmatic-config writing config with invalid one_file_system value.

1.1.2

 * #33: Fix for passing check_last as integer to subprocess when calling Borg.

1.1.1

 * Part of #33: Fix for upgrade-borgmatic-config converting check_last option as a string instead of
   an integer.
 * Fix for upgrade-borgmatic-config erroring when consistency checks option is not present.

1.1.0

 * Switched config file format to YAML. Run upgrade-borgmatic-config to upgrade.
 * Added generate-borgmatic-config command for initial config creation.
 * Dropped Python 2 support. Now Python 3 only.
 * #19: Fix for README mention of sample files not included in package.
 * #23: Sample files for triggering borgmatic from a systemd timer.
 * Support for backing up to multiple repositories.
 * To free up space, now pruning backups prior to creating a new backup.
 * Enabled test coverage output during tox runs.
 * Added logo.

1.0.3

 * #22: Fix for verbosity flag not actually causing verbose output.

1.0.2

 * #21: Fix for traceback when remote_path option is missing.

1.0.1

 * #20: Support for Borg's --remote-path option to use an alternate Borg
   executable. See sample/config.

1.0.0

 * Attic is no longer supported, as there hasn't been any recent development on
   it. Dropping Attic support will allow faster iteration on Borg-specific
   features. If you're still using Attic, this is a good time to switch to Borg!
 * Project renamed from atticmatic to borgmatic. See the borgmatic README for
   information on upgrading.

0.1.8

 * Fix for handling of spaces in source_directories which resulted in backup up everything.
 * Fix for broken links to Borg documentation.
 * At verbosity zero, suppressing Borg check stderr spew about "Checking segments".
 * Support for Borg --one-file-system.
 * Support for Borg create --umask.
 * Support for file globs in source_directories.

0.1.7

 * #12: Fixed parsing of punctuation in configuration file.
 * Better error message when configuration file is missing.

0.1.6

 * #10: New configuration option for the encryption passphrase.
 * #11: Support for Borg's new archive compression feature.

0.1.5

 * Changes to support release on PyPI. Now pip installable by name!

0.1.4

 * Adding test that setup.py version matches release version.

0.1.3

 * #2: Add support for "borg check --last N" to Borg backend.

0.1.2

 * As a convenience to new users, allow a missing default excludes file.
 * New issue tracker, linked from documentation.

0.1.1

 * Adding borgmatic cron example, and updating documentation to refer to it.

0.1.0

 * New "borgmatic" command to support Borg backup software, a fork of Attic.

0.0.7

 * Flag for multiple levels of verbosity: some, and lots.
 * Improved mocking of Python builtins in unit tests.

0.0.6

 * New configuration section for customizing which Attic consistency checks run, if any.

0.0.5

 * Fixed regression with --verbose output being buffered. This means dropping the helpful error
   message introduced in 0.0.4.

0.0.4

 * Now using tox to run tests against multiple versions of Python in one go.
 * Helpful error message about how to create a repository if one is missing.
 * Troubleshooting section with steps to deal with broken pipes.
 * Nosetests config file (setup.cfg) with defaults.

0.0.3

 * After pruning, run attic's consistency checks on all archives.
 * Integration tests for argument parsing.
 * Documentation updates about repository encryption.

0.0.2

 * Configuration support for additional attic prune flags: keep_within, keep_hourly, keep_yearly,
   and prefix.

0.0.1

 * Initial release.<|MERGE_RESOLUTION|>--- conflicted
+++ resolved
@@ -1,10 +1,6 @@
 1.9.9.dev0
-<<<<<<< HEAD
  * #635: Log the repository path or label on every relevant log message, not just some logs.
- * #981: Fix "spot" check file count delta error.
-=======
  * #981: Fix a "spot" check file count delta error.
->>>>>>> 62003c58
  * #982: Fix for borgmatic "exclude_patterns" and "exclude_from" recursing into excluded
    subdirectories.
  * #983: Fix the Btrfs hook to support subvolumes with names like "@home", different from their
