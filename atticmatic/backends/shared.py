from datetime import datetime
import os
import platform
import subprocess
from glob import glob
from itertools import chain

from atticmatic.config import Section_format, option
from atticmatic.verbosity import VERBOSITY_SOME, VERBOSITY_LOTS


# Common backend functionality shared by Attic and Borg. As the two backup
# commands diverge, these shared functions will likely need to be replaced
# with non-shared functions within atticmatic.backends.attic and
# atticmatic.backends.borg.


CONFIG_FORMAT = (
    Section_format(
        'location',
        (
            option('source_directories'),
            option('source_directories_glob', int, required=False),
            option('repository'),
        ),
    ),
    Section_format(
        'storage',
        (
            option('encryption_passphrase', required=False),
        ),
    ),
    Section_format(
        'retention',
        (
            option('keep_within', required=False),
            option('keep_hourly', int, required=False),
            option('keep_daily', int, required=False),
            option('keep_weekly', int, required=False),
            option('keep_monthly', int, required=False),
            option('keep_yearly', int, required=False),
            option('prefix', required=False),
        ),
    ),
    Section_format(
        'consistency',
        (
            option('checks', required=False),
        ),
    )
)


def initialize(storage_config, command):
    passphrase = storage_config.get('encryption_passphrase')

    if passphrase:
        os.environ['{}_PASSPHRASE'.format(command.upper())] = passphrase


def create_archive(
<<<<<<< HEAD
    excludes_filename, verbosity, storage_config, source_directories, repository, command, source_directories_glob=None
=======
    excludes_filename, verbosity, storage_config, source_directories, repository, command,
    one_file_system=None,
>>>>>>> f94bd763
):
    '''
    Given an excludes filename (or None), a vebosity flag, a storage config dict, a space-separated
    list of source directories, a local or remote repository path, and a command to run, create an
    attic archive.
    '''
    sources = source_directories.split(' ')
    if source_directories_glob:
        sources = list(chain.from_iterable([glob(x) for x in sources]))
    exclude_flags = ('--exclude-from', excludes_filename) if excludes_filename else ()
    compression = storage_config.get('compression', None)
    compression_flags = ('--compression', compression) if compression else ()
    one_file_system_flags = ('--one-file-system',) if one_file_system else ()
    verbosity_flags = {
        VERBOSITY_SOME: ('--stats',),
        VERBOSITY_LOTS: ('--verbose', '--stats'),
    }.get(verbosity, ())

    full_command = (
        command, 'create',
        '{repo}::{hostname}-{timestamp}'.format(
            repo=repository,
            hostname=platform.node(),
            timestamp=datetime.now().isoformat(),
        ),
<<<<<<< HEAD
    ) + tuple(sources) + exclude_flags + compression_flags + verbosity_flags
=======
    ) + sources + exclude_flags + compression_flags + one_file_system_flags + \
        verbosity_flags
>>>>>>> f94bd763

    subprocess.check_call(full_command)


def _make_prune_flags(retention_config):
    '''
    Given a retention config dict mapping from option name to value, tranform it into an iterable of
    command-line name-value flag pairs.

    For example, given a retention config of:

        {'keep_weekly': 4, 'keep_monthly': 6}

    This will be returned as an iterable of:

        (
            ('--keep-weekly', '4'),
            ('--keep-monthly', '6'),
        )
    '''
    return (
        ('--' + option_name.replace('_', '-'), str(retention_config[option_name]))
        for option_name, value in retention_config.items()
    )


def prune_archives(verbosity, repository, retention_config, command):
    '''
    Given a verbosity flag, a local or remote repository path, a retention config dict, and a
    command to run, prune attic archives according the the retention policy specified in that
    configuration.
    '''
    verbosity_flags = {
        VERBOSITY_SOME: ('--stats',),
        VERBOSITY_LOTS: ('--verbose', '--stats'),
    }.get(verbosity, ())

    full_command = (
        command, 'prune',
        repository,
    ) + tuple(
        element
        for pair in _make_prune_flags(retention_config)
        for element in pair
    ) + verbosity_flags

    subprocess.check_call(full_command)


DEFAULT_CHECKS = ('repository', 'archives')


def _parse_checks(consistency_config):
    '''
    Given a consistency config with a space-separated "checks" option, transform it to a tuple of
    named checks to run.

    For example, given a retention config of:

        {'checks': 'repository archives'}

    This will be returned as:

        ('repository', 'archives')

    If no "checks" option is present, return the DEFAULT_CHECKS. If the checks value is the string
    "disabled", return an empty tuple, meaning that no checks should be run.
    '''
    checks = consistency_config.get('checks', '').strip()
    if not checks:
        return DEFAULT_CHECKS

    return tuple(
        check for check in consistency_config['checks'].split(' ')
        if check.lower() not in ('disabled', '')
    )


def _make_check_flags(checks, check_last=None):
    '''
    Given a parsed sequence of checks, transform it into tuple of command-line flags.

    For example, given parsed checks of:

        ('repository',)

    This will be returned as:

        ('--repository-only',)

    Additionally, if a check_last value is given, a "--last" flag will be added. Note that only
    Borg supports this flag.
    '''
    last_flag = ('--last', check_last) if check_last else ()
    if checks == DEFAULT_CHECKS:
        return last_flag

    return tuple(
        '--{}-only'.format(check) for check in checks
    ) + last_flag


def check_archives(verbosity, repository, consistency_config, command):
    '''
    Given a verbosity flag, a local or remote repository path, a consistency config dict, and a
    command to run, check the contained attic archives for consistency.

    If there are no consistency checks to run, skip running them.
    '''
    checks = _parse_checks(consistency_config)
    check_last = consistency_config.get('check_last', None)
    if not checks:
        return

    verbosity_flags = {
        VERBOSITY_SOME: ('--verbose',),
        VERBOSITY_LOTS: ('--verbose',),
    }.get(verbosity, ())

    full_command = (
        command, 'check',
        repository,
    ) + _make_check_flags(checks, check_last) + verbosity_flags

    # The check command spews to stdout even without the verbose flag. Suppress it.
    stdout = None if verbosity_flags else open(os.devnull, 'w')

    subprocess.check_call(full_command, stdout=stdout)<|MERGE_RESOLUTION|>--- conflicted
+++ resolved
@@ -59,12 +59,9 @@
 
 
 def create_archive(
-<<<<<<< HEAD
-    excludes_filename, verbosity, storage_config, source_directories, repository, command, source_directories_glob=None
-=======
     excludes_filename, verbosity, storage_config, source_directories, repository, command,
+    source_directories_glob=None,
     one_file_system=None,
->>>>>>> f94bd763
 ):
     '''
     Given an excludes filename (or None), a vebosity flag, a storage config dict, a space-separated
@@ -90,12 +87,8 @@
             hostname=platform.node(),
             timestamp=datetime.now().isoformat(),
         ),
-<<<<<<< HEAD
-    ) + tuple(sources) + exclude_flags + compression_flags + verbosity_flags
-=======
-    ) + sources + exclude_flags + compression_flags + one_file_system_flags + \
+    ) + tuple(sources) + exclude_flags + compression_flags + one_file_system_flags + \
         verbosity_flags
->>>>>>> f94bd763
 
     subprocess.check_call(full_command)
 
