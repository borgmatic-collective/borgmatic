--- conflicted
+++ resolved
@@ -146,7 +146,6 @@
     )
 
 
-<<<<<<< HEAD
 def test_create_archive_with_globs():
     insert_subprocess_mock(('attic', 'create', 'repo::host-now', 'setup.py', 'setup.cfg'))
     insert_platform_mock()
@@ -163,30 +162,18 @@
     )
 
 
-def test_create_archive_with_one_file_system_should_call_attic_with_one_file_system_parameters():
-    insert_subprocess_mock(CREATE_COMMAND + ('--one-file-system',))
-=======
 def test_create_archive_with_umask_should_call_attic_with_umask_parameters():
     insert_subprocess_mock(CREATE_COMMAND + ('--umask', 740))
->>>>>>> e0ca3a7f
-    insert_platform_mock()
-    insert_datetime_mock()
-
-    module.create_archive(
-        excludes_filename='excludes',
-        verbosity=None,
-<<<<<<< HEAD
-        storage_config={},
-        source_directories='foo bar',
-        repository='repo',
-        command='attic',
-        one_file_system=True,
-=======
+    insert_platform_mock()
+    insert_datetime_mock()
+
+    module.create_archive(
+        excludes_filename='excludes',
+        verbosity=None,
         storage_config={'umask': 740},
         source_directories='foo bar',
         repository='repo',
         command='attic',
->>>>>>> e0ca3a7f
     )
 
 
