--- conflicted
+++ resolved
@@ -17,17 +17,9 @@
         repository, mount_arguments.repository
     ):
         if mount_arguments.archive:
-<<<<<<< HEAD
-            logger.info(
-                '{}: Mounting archive {}'.format(repository['path'], mount_arguments.archive)
-            )
+            logger.info(f'{repository["path"]}: Mounting archive {mount_arguments.archive}')
         else:  # pragma: nocover
-            logger.info('{}: Mounting repository'.format(repository['path']))
-=======
-            logger.info(f'{repository}: Mounting archive {mount_arguments.archive}')
-        else:  # pragma: nocover
-            logger.info(f'{repository}: Mounting repository')
->>>>>>> f4289043
+            logger.info(f'{repository["path"]}: Mounting repository')
 
         borgmatic.borg.mount.mount_archive(
             repository['path'],
