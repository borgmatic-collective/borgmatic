import logging

import borgmatic.borg.rcreate
import borgmatic.config.validate

logger = logging.getLogger(__name__)


def run_rcreate(
    repository,
    storage,
    local_borg_version,
    rcreate_arguments,
    global_arguments,
    local_path,
    remote_path,
):
    '''
    Run the "rcreate" action for the given repository.
    '''
    if rcreate_arguments.repository and not borgmatic.config.validate.repositories_match(
        repository, rcreate_arguments.repository
    ):
        return

<<<<<<< HEAD
    logger.info('{}: Creating repository'.format(repository['path']))
=======
    logger.info(f'{repository}: Creating repository')
>>>>>>> f4289043
    borgmatic.borg.rcreate.create_repository(
        global_arguments.dry_run,
        repository['path'],
        storage,
        local_borg_version,
        rcreate_arguments.encryption_mode,
        rcreate_arguments.source_repository,
        rcreate_arguments.copy_crypt_key,
        rcreate_arguments.append_only,
        rcreate_arguments.storage_quota,
        rcreate_arguments.make_parent_dirs,
        local_path=local_path,
        remote_path=remote_path,
    )<|MERGE_RESOLUTION|>--- conflicted
+++ resolved
@@ -23,11 +23,7 @@
     ):
         return
 
-<<<<<<< HEAD
-    logger.info('{}: Creating repository'.format(repository['path']))
-=======
-    logger.info(f'{repository}: Creating repository')
->>>>>>> f4289043
+    logger.info(f'{repository["path"]}: Creating repository')
     borgmatic.borg.rcreate.create_repository(
         global_arguments.dry_run,
         repository['path'],
