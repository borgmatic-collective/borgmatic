OPTION_TO_ENVIRONMENT_VARIABLE = {
    'borg_base_directory': 'BORG_BASE_DIR',
    'borg_config_directory': 'BORG_CONFIG_DIR',
    'borg_cache_directory': 'BORG_CACHE_DIR',
    'borg_files_cache_ttl': 'BORG_FILES_CACHE_TTL',
    'borg_security_directory': 'BORG_SECURITY_DIR',
    'borg_keys_directory': 'BORG_KEYS_DIR',
    'encryption_passcommand': 'BORG_PASSCOMMAND',
    'encryption_passphrase': 'BORG_PASSPHRASE',
    'ssh_command': 'BORG_RSH',
    'temporary_directory': 'TMPDIR',
}

DEFAULT_BOOL_OPTION_TO_DOWNCASE_ENVIRONMENT_VARIABLE = {
    'relocated_repo_access_is_ok': 'BORG_RELOCATED_REPO_ACCESS_IS_OK',
    'unknown_unencrypted_repo_access_is_ok': 'BORG_UNKNOWN_UNENCRYPTED_REPO_ACCESS_IS_OK',
}

DEFAULT_BOOL_OPTION_TO_UPPERCASE_ENVIRONMENT_VARIABLE = {
    'check_i_know_what_i_am_doing': 'BORG_CHECK_I_KNOW_WHAT_I_AM_DOING',
}


def make_environment(config):
    '''
    Given a borgmatic configuration dict, return its options converted to a Borg environment
    variable dict.
    '''
    environment = {}

    for option_name, environment_variable_name in OPTION_TO_ENVIRONMENT_VARIABLE.items():
        value = config.get(option_name)

        if value:
            environment[environment_variable_name] = str(value)

    for (
        option_name,
        environment_variable_name,
<<<<<<< HEAD
    ) in DEFAULT_BOOL_OPTION_TO_ENVIRONMENT_VARIABLE.items():
        value = config.get(option_name, False)
=======
    ) in DEFAULT_BOOL_OPTION_TO_DOWNCASE_ENVIRONMENT_VARIABLE.items():
        value = storage_config.get(option_name, False)
>>>>>>> 5b991b88
        environment[environment_variable_name] = 'yes' if value else 'no'

    for (
        option_name,
        environment_variable_name,
    ) in DEFAULT_BOOL_OPTION_TO_UPPERCASE_ENVIRONMENT_VARIABLE.items():
        value = storage_config.get(option_name, False)
        environment[environment_variable_name] = 'YES' if value else 'NO'

    return environment<|MERGE_RESOLUTION|>--- conflicted
+++ resolved
@@ -37,13 +37,8 @@
     for (
         option_name,
         environment_variable_name,
-<<<<<<< HEAD
-    ) in DEFAULT_BOOL_OPTION_TO_ENVIRONMENT_VARIABLE.items():
+    ) in DEFAULT_BOOL_OPTION_TO_DOWNCASE_ENVIRONMENT_VARIABLE.items():
         value = config.get(option_name, False)
-=======
-    ) in DEFAULT_BOOL_OPTION_TO_DOWNCASE_ENVIRONMENT_VARIABLE.items():
-        value = storage_config.get(option_name, False)
->>>>>>> 5b991b88
         environment[environment_variable_name] = 'yes' if value else 'no'
 
     for (
