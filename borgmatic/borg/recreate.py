import logging
import shlex

import borgmatic.borg.environment
import borgmatic.borg.feature
import borgmatic.config.paths
import borgmatic.execute
from borgmatic.borg import flags
from borgmatic.borg.create import make_exclude_flags, make_list_filter_flags, write_patterns_file

logger = logging.getLogger(__name__)


def recreate_archive(
    repository,
    archive,
    config,
    local_borg_version,
    recreate_arguments,
    global_arguments,
    local_path,
    remote_path=None,
    patterns=None,
):
    '''
    Given a local or remote repository path, an archive name, a configuration dict, the local Borg
    version string, an argparse.Namespace of recreate arguments, an argparse.Namespace of global
    arguments, optional local and remote Borg paths, executes the recreate command with the given
    arguments.
    '''
    lock_wait = config.get('lock_wait', None)
    exclude_flags = make_exclude_flags(config)
    compression = config.get('compression', None)
    chunker_params = config.get('chunker_params', None)
    # Available recompress MODES: "if-different", "always", "never" (default)
    recompress = config.get('recompress', None)

    # Write patterns to a temporary file and use that file with --patterns-from.
    patterns_file = write_patterns_file(
        patterns, borgmatic.config.paths.get_working_directory(config)
    )

    recreate_command = (
        (local_path, 'recreate')
        + (('--remote-path', remote_path) if remote_path else ())
        + (('--log-json',) if global_arguments.log_json else ())
        + (('--lock-wait', str(lock_wait)) if lock_wait is not None else ())
        + (('--info',) if logger.getEffectiveLevel() == logging.INFO else ())
        + (('--debug', '--show-rc') if logger.isEnabledFor(logging.DEBUG) else ())
        + (('--patterns-from', patterns_file.name) if patterns_file else ())
        + (
            (
                '--list',
                '--filter',
                make_list_filter_flags(local_borg_version, global_arguments.dry_run),
            )
            if config.get('list_details')
            else ()
        )
        # Flag --target works only for a single archive.
        + (('--target', recreate_arguments.target) if recreate_arguments.target and archive else ())
        + (
            ('--comment', shlex.quote(recreate_arguments.comment))
            if recreate_arguments.comment
            else ()
        )
        + (('--timestamp', recreate_arguments.timestamp) if recreate_arguments.timestamp else ())
        + (('--compression', compression) if compression else ())
        + (('--chunker-params', chunker_params) if chunker_params else ())
<<<<<<< HEAD
        + (
            flags.make_match_archives_flags(
                archive or config.get('match_archives'),
                config.get('archive_name_format'),
                local_borg_version,
            )
        )
=======
>>>>>>> 8c907bb5
        + (('--recompress', recompress) if recompress else ())
        + exclude_flags
        + (
            (
                flags.make_repository_flags(repository, local_borg_version)
                + flags.make_match_archives_flags(
                    archive or config.get('match_archives'),
                    config.get('archive_name_format'),
                    local_borg_version,
                )
            )
            if borgmatic.borg.feature.available(
                borgmatic.borg.feature.Feature.SEPARATE_REPOSITORY_ARCHIVE, local_borg_version
            )
            else (
                flags.make_repository_archive_flags(repository, archive, local_borg_version)
                if archive
                else flags.make_repository_flags(repository, local_borg_version)
            )
        )
    )

    if global_arguments.dry_run:
        logger.info('Skipping the archive recreation (dry run)')
        return

    borgmatic.execute.execute_command(
        full_command=recreate_command,
        output_log_level=logging.INFO,
        environment=borgmatic.borg.environment.make_environment(config),
        working_directory=borgmatic.config.paths.get_working_directory(config),
        borg_local_path=local_path,
        borg_exit_codes=config.get('borg_exit_codes'),
    )<|MERGE_RESOLUTION|>--- conflicted
+++ resolved
@@ -67,16 +67,6 @@
         + (('--timestamp', recreate_arguments.timestamp) if recreate_arguments.timestamp else ())
         + (('--compression', compression) if compression else ())
         + (('--chunker-params', chunker_params) if chunker_params else ())
-<<<<<<< HEAD
-        + (
-            flags.make_match_archives_flags(
-                archive or config.get('match_archives'),
-                config.get('archive_name_format'),
-                local_borg_version,
-            )
-        )
-=======
->>>>>>> 8c907bb5
         + (('--recompress', recompress) if recompress else ())
         + exclude_flags
         + (
