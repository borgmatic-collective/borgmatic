type: object
required:
    - repositories
additionalProperties: false
properties:
    constants:
        type: object
        description: |
            Constants to use in the configuration file. Within option values,
            all occurrences of the constant name in curly braces will be
            replaced with the constant value. For example, if you have a
            constant named "app_name" with the value "myapp", then the string
            "{app_name}" will be replaced with "myapp" in the configuration
            file.
        example:
            app_name: myapp
            user: myuser
    source_directories:
        type: array
        items:
            type: string
        description: |
            List of source directories and files to back up. Globs and tildes
            are expanded. Do not backslash spaces in path names.
        example:
            - /home
            - /etc
            - /var/log/syslog*
            - /home/user/path with spaces
    repositories:
        type: array
        items:
            type: object
            required:
                - path
            properties:
                path:
                    type: string
                    description: The local path or Borg URL of the repository.
                    example: ssh://user@backupserver/./{fqdn}
                label:
                    type: string
                    description: |
                        An optional label for the repository, used in logging
                        and to make selecting the repository easier on the
                        command-line.
                    example: backupserver
        description: |
            A required list of local or remote repositories with paths and
            optional labels (which can be used with the --repository flag to
            select a repository). Tildes are expanded. Multiple repositories are
            backed up to in sequence. Borg placeholders can be used. See the
            output of "borg help placeholders" for details. See ssh_command for
            SSH options like identity file or port. If systemd service is used,
            then add local repository paths in the systemd service file to the
            ReadWritePaths list.
        example:
            - path: ssh://user@backupserver/./sourcehostname.borg
              label: backupserver
            - path: /mnt/backup
              label: local
    working_directory:
        type: string
        description: |
            Working directory to use when running actions, useful for backing up
            using relative source directory paths. Does not currently apply to
            borgmatic configuration file paths or includes. Tildes are expanded.
            See http://borgbackup.readthedocs.io/en/stable/usage/create.html for
            details. Defaults to not set.
        example: /path/to/working/directory
    one_file_system:
        type: boolean
        description: |
            Stay in same file system; do not cross mount points beyond the given
            source directories. Defaults to false.
        example: true
    numeric_ids:
        type: boolean
        description: |
            Only store/extract numeric user and group identifiers. Defaults to
            false.
        example: true
    atime:
        type: boolean
        description: |
            Store atime into archive. Defaults to true in Borg < 1.2, false in
            Borg 1.2+.
        example: false
    ctime:
        type: boolean
        description: Store ctime into archive. Defaults to true.
        example: false
    birthtime:
        type: boolean
        description: |
            Store birthtime (creation date) into archive. Defaults to true.
        example: false
    read_special:
        type: boolean
        description: |
            Use Borg's --read-special flag to allow backup of block and other
            special devices. Use with caution, as it will lead to problems if
            used when backing up special devices such as /dev/zero. Defaults to
            false. But when a database hook is used, the setting here is ignored
            and read_special is considered true.
        example: false
    flags:
        type: boolean
        description: |
            Record filesystem flags (e.g. NODUMP, IMMUTABLE) in archive.
            Defaults to true.
        example: true
    files_cache:
        type: string
        description: |
            Mode in which to operate the files cache. See
            http://borgbackup.readthedocs.io/en/stable/usage/create.html for
            details. Defaults to "ctime,size,inode".
        example: ctime,size,inode
    local_path:
        type: string
        description: |
            Alternate Borg local executable. Defaults to "borg".
        example: borg1
    remote_path:
        type: string
        description: |
            Alternate Borg remote executable. Defaults to "borg".
        example: borg1
    patterns:
        type: array
        items:
            type: string
        description: |
            Any paths matching these patterns are included/excluded from
            backups. Globs are expanded. (Tildes are not.) See the output of
            "borg help patterns" for more details. Quote any value if it
            contains leading punctuation, so it parses correctly.
        example:
            - 'R /'
            - '- /home/*/.cache'
            - '+ /home/susan'
            - '- /home/*'
    patterns_from:
        type: array
        items:
            type: string
        description: |
            Read include/exclude patterns from one or more separate named files,
            one pattern per line. See the output of "borg help patterns" for
            more details.
        example:
            - /etc/borgmatic/patterns
    exclude_patterns:
        type: array
        items:
            type: string
        description: |
            Any paths matching these patterns are excluded from backups. Globs
            and tildes are expanded. Note that a glob pattern must either start
            with a glob or be an absolute path. Do not backslash spaces in path
            names. See the output of "borg help patterns" for more details.
        example:
            - '*.pyc'
            - /home/*/.cache
            - '*/.vim*.tmp'
            - /etc/ssl
            - /home/user/path with spaces
    exclude_from:
        type: array
        items:
            type: string
        description: |
            Read exclude patterns from one or more separate named files, one
            pattern per line. See the output of "borg help patterns" for more
            details.
        example:
            - /etc/borgmatic/excludes
    exclude_caches:
        type: boolean
        description: |
            Exclude directories that contain a CACHEDIR.TAG file. See
            http://www.brynosaurus.com/cachedir/spec.html for details. Defaults
            to false.
        example: true
    exclude_if_present:
        type: array
        items:
            type: string
        description: |
            Exclude directories that contain a file with the given filenames.
            Defaults to not set.
        example:
            - .nobackup
    keep_exclude_tags:
        type: boolean
        description: |
            If true, the exclude_if_present filename is included in backups.
            Defaults to false, meaning that the exclude_if_present filename is
            omitted from backups.
        example: true
    exclude_nodump:
        type: boolean
        description: |
            Exclude files with the NODUMP flag. Defaults to false.
        example: true
    borgmatic_source_directory:
        type: string
        description: |
            Deprecated. Only used for locating database dumps and bootstrap
            metadata within backup archives created prior to deprecation.
            Replaced by user_runtime_directory and user_state_directory.
            Defaults to ~/.borgmatic
        example: /tmp/borgmatic
    user_runtime_directory:
        type: string
        description: |
            Path for storing temporary runtime data like streaming database
            dumps and bootstrap metadata. borgmatic automatically creates and
            uses a "borgmatic" subdirectory here. Defaults to $XDG_RUNTIME_DIR
            or or $TMPDIR or $TEMP or /run/user/$UID.
        example: /run/user/1001
    user_state_directory:
        type: string
        description: |
            Path for storing borgmatic state files like records of when checks
            last ran. borgmatic automatically creates and uses a "borgmatic"
            subdirectory here. If you change this option, borgmatic must
            create the check records again (and therefore re-run checks).
            Defaults to $XDG_STATE_HOME or ~/.local/state.
        example: /var/lib/borgmatic
    source_directories_must_exist:
        type: boolean
        description: |
            If true, then source directories (and root pattern paths) must
            exist. If they don't, an error is raised. Defaults to false.
        example: true
    encryption_passcommand:
        type: string
        description: |
            The standard output of this command is used to unlock the encryption
            key. Only use on repositories that were initialized with
            passcommand/repokey/keyfile encryption. Note that if both
            encryption_passcommand and encryption_passphrase are set, then
            encryption_passphrase takes precedence. This can also be used to
            access encrypted systemd service credentials. Defaults to not set.
            For more details, see:
            https://torsion.org/borgmatic/docs/how-to/provide-your-passwords/
        example: "secret-tool lookup borg-repository repo-name"
    encryption_passphrase:
        type: string
        description: |
            Passphrase to unlock the encryption key with. Only use on
            repositories that were initialized with passphrase/repokey/keyfile
            encryption. Quote the value if it contains punctuation, so it parses
            correctly. And backslash any quote or backslash literals as well.
            Defaults to not set. Supports the "{credential ...}" syntax.
        example: "!\"#$%&'()*+,-./:;<=>?@[\\]^_`{|}~"
    checkpoint_interval:
        type: integer
        description: |
            Number of seconds between each checkpoint during a long-running
            backup. See https://borgbackup.readthedocs.io/en/stable/faq.html for
            details. Defaults to checkpoints every 1800 seconds (30 minutes).
        example: 1800
    checkpoint_volume:
        type: integer
        description: |
            Number of backed up bytes between each checkpoint during a
            long-running backup. Only supported with Borg 2+. See
            https://borgbackup.readthedocs.io/en/stable/faq.html for details.
            Defaults to only time-based checkpointing (see
            "checkpoint_interval") instead of volume-based checkpointing.
        example: 1048576
    chunker_params:
        type: string
        description: |
            Specify the parameters passed to the chunker (CHUNK_MIN_EXP,
            CHUNK_MAX_EXP, HASH_MASK_BITS, HASH_WINDOW_SIZE). See
            https://borgbackup.readthedocs.io/en/stable/internals.html for
            details. Defaults to "19,23,21,4095".
        example: 19,23,21,4095
    compression:
        type: string
        description: |
            Type of compression to use when creating archives. (Compression
            level can be added separated with a comma, like "zstd,7".) See
            http://borgbackup.readthedocs.io/en/stable/usage/create.html for
            details. Defaults to "lz4".
        example: lz4
    upload_rate_limit:
        type: integer
        description: |
            Remote network upload rate limit in kiBytes/second. Defaults to
            unlimited.
        example: 100
    upload_buffer_size:
        type: integer
        description: |
            Size of network upload buffer in MiB. Defaults to no buffer.
        example: 160
    retries:
        type: integer
        description: |
            Number of times to retry a failing backup before giving up. Defaults
            to 0 (i.e., does not attempt retry).
        example: 3
    retry_wait:
        type: integer
        description: |
            Wait time between retries (in seconds) to allow transient issues
            to pass. Increases after each retry by that same wait time as a
            form of backoff. Defaults to 0 (no wait).
        example: 10
    temporary_directory:
        type: string
        description: |
            Directory where temporary Borg files are stored. Defaults to
            $TMPDIR. See "Resource Usage" at
            https://borgbackup.readthedocs.io/en/stable/usage/general.html for
            details.
        example: /path/to/tmpdir
    ssh_command:
        type: string
        description: |
            Command to use instead of "ssh". This can be used to specify ssh
            options. Defaults to not set.
        example: ssh -i /path/to/private/key
    borg_base_directory:
        type: string
        description: |
            Base path used for various Borg directories. Defaults to $HOME,
            ~$USER, or ~.
        example: /path/to/base
    borg_config_directory:
        type: string
        description: |
            Path for Borg configuration files. Defaults to
            $borg_base_directory/.config/borg
        example: /path/to/base/config
    borg_cache_directory:
        type: string
        description: |
            Path for Borg cache files. Defaults to
            $borg_base_directory/.cache/borg
        example: /path/to/base/cache
    borg_files_cache_ttl:
        type: integer
        description: |
            Maximum time to live (ttl) for entries in the Borg files cache.
        example: 20
    borg_security_directory:
        type: string
        description: |
            Path for Borg security and encryption nonce files. Defaults to
            $borg_base_directory/.config/borg/security
        example: /path/to/base/config/security
    borg_keys_directory:
        type: string
        description: |
            Path for Borg encryption key files. Defaults to
            $borg_base_directory/.config/borg/keys
        example: /path/to/base/config/keys
    borg_exit_codes:
        type: array
        items:
            type: object
            required: ['code', 'treat_as']
            additionalProperties: false
            properties:
                code:
                    type: integer
                    not: {enum: [0]}
                    description: |
                        The exit code for an existing Borg warning or error.
                    example: 100
                treat_as:
                    type: string
                    enum: ['error', 'warning']
                    description: |
                        Whether to consider the exit code as an error or as a
                        warning in borgmatic.
                    example: error
        description: |
            A list of Borg exit codes that should be elevated to errors or
            squashed to warnings as indicated. By default, Borg error exit codes
            (2 to 99) are treated as errors while warning exit codes (1 and
            100+) are treated as warnings. Exit codes other than 1 and 2 are
            only present in Borg 1.4.0+.
        example:
            - code: 13
              treat_as: warning
            - code: 100
              treat_as: error
    umask:
        type: integer
        description: |
            Umask used for when executing Borg or calling hooks. Defaults to
            0077 for Borg or the umask that borgmatic is run with for hooks.
        example: 0077
    lock_wait:
        type: integer
        description: |
            Maximum seconds to wait for acquiring a repository/cache lock.
            Defaults to 1.
        example: 5
    archive_name_format:
        type: string
        description: |
            Name of the archive to create. Borg placeholders can be used. See
            the output of "borg help placeholders" for details. Defaults to
            "{hostname}-{now:%Y-%m-%dT%H:%M:%S.%f}" with Borg 1 and
            "{hostname}" with Borg 2, as Borg 2 does not require unique
            archive names; identical archive names form a common "series" that
            can be targeted together. When running actions like repo-list,
            info, or check, borgmatic automatically tries to match only
            archives created with this name format.
        example: "{hostname}-documents-{now}"
    match_archives:
        type: string
        description: |
            A Borg pattern for filtering down the archives used by borgmatic
            actions that operate on multiple archives. For Borg 1.x, use a shell
            pattern here and see the output of "borg help placeholders" for
            details. For Borg 2.x, see the output of "borg help match-archives".
            If match_archives is not specified, borgmatic defaults to deriving
            the match_archives value from archive_name_format.
        example: "sh:{hostname}-*"
    relocated_repo_access_is_ok:
        type: boolean
        description: |
            Bypass Borg error about a repository that has been moved. Defaults
            to not bypassing.
        example: true
    unknown_unencrypted_repo_access_is_ok:
        type: boolean
        description: |
            Bypass Borg error about a previously unknown unencrypted repository.
            Defaults to not bypassing.
        example: true
    check_i_know_what_i_am_doing:
        type: boolean
        description: |
            Bypass Borg confirmation about check with repair option. Defaults to
            an interactive prompt from Borg.
        example: true
    extra_borg_options:
        type: object
        additionalProperties: false
        properties:
            init:
                type: string
                description: |
                  Extra command-line options to pass to "borg init".
                example: "--extra-option"
            create:
                type: string
                description: |
                  Extra command-line options to pass to "borg create".
                example: "--extra-option"
            prune:
                type: string
                description: |
                  Extra command-line options to pass to "borg prune".
                example: "--extra-option"
            compact:
                type: string
                description: |
                  Extra command-line options to pass to "borg compact".
                example: "--extra-option"
            check:
                type: string
                description: |
                  Extra command-line options to pass to "borg check".
                example: "--extra-option"
        description: |
            Additional options to pass directly to particular Borg commands,
            handy for Borg options that borgmatic does not yet support natively.
            Note that borgmatic does not perform any validation on these
            options. Running borgmatic with "--verbosity 2" shows the exact Borg
            command-line invocation.
    keep_within:
        type: string
        description: |
            Keep all archives within this time interval. See "skip_actions" for
            disabling pruning altogether.
        example: 3H
    keep_secondly:
        type: integer
        description: Number of secondly archives to keep.
        example: 60
    keep_minutely:
        type: integer
        description: Number of minutely archives to keep.
        example: 60
    keep_hourly:
        type: integer
        description: Number of hourly archives to keep.
        example: 24
    keep_daily:
        type: integer
        description: Number of daily archives to keep.
        example: 7
    keep_weekly:
        type: integer
        description: Number of weekly archives to keep.
        example: 4
    keep_monthly:
        type: integer
        description: Number of monthly archives to keep.
        example: 6
    keep_yearly:
        type: integer
        description: Number of yearly archives to keep.
        example: 1
    prefix:
        type: string
        description: |
            Deprecated. When pruning or checking archives, only consider archive
            names starting with this prefix. Borg placeholders can be used. See
            the output of "borg help placeholders" for details. If a prefix is
            not specified, borgmatic defaults to matching archives based on the
            archive_name_format (see above).
        example: sourcehostname
    checks:
        type: array
        items:
            type: object
            oneOf:
                - required: [name]
                  additionalProperties: false
                  properties:
                      name:
                          type: string
                          enum:
                              - archives
                              - data
                              - extract
                              - disabled
                          description: |
                              Name of the consistency check to run:
                               * "repository" checks the consistency of the
                              repository.
                               * "archives" checks all of the archives.
                               * "data" verifies the integrity of the data
                              within the archives and implies the "archives"
                              check as well.
                               * "spot" checks that some percentage of source
                              files are found in the most recent archive (with
                              identical contents).
                               * "extract" does an extraction dry-run of the
                              most recent archive.
                               * See "skip_actions" for disabling checks
                              altogether.
                          example: spot
                      frequency:
                          type: string
                          description: |
                              How frequently to run this type of consistency
                              check (as a best effort). The value is a number
                              followed by a unit of time. E.g., "2 weeks" to
                              run this consistency check no more than every
                              two weeks for a given repository or "1 month" to
                              run it no more than monthly. Defaults to
                              "always": running this check every time checks
                              are run.
                          example: 2 weeks
                      only_run_on:
                          type: array
                          items:
                              type: string
                          description: |
                              After the "frequency" duration has elapsed, only
                              run this check if the current day of the week
                              matches one of these values (the name of a day of
                              the week in the current locale). "weekday" and
                              "weekend" are also accepted. Defaults to running
                              the check on any day of the week.
                          example:
                              - Saturday
                              - Sunday
                - required: [name]
                  additionalProperties: false
                  properties:
                      name:
                          type: string
                          enum:
                              - repository
                          description: |
                              Name of the consistency check to run:
                               * "repository" checks the consistency of the
                              repository.
                               * "archives" checks all of the archives.
                               * "data" verifies the integrity of the data
                              within the archives and implies the "archives"
                              check as well.
                               * "spot" checks that some percentage of source
                              files are found in the most recent archive (with
                              identical contents).
                               * "extract" does an extraction dry-run of the
                              most recent archive.
                               * See "skip_actions" for disabling checks
                              altogether.
                          example: spot
                      frequency:
                          type: string
                          description: |
                              How frequently to run this type of consistency
                              check (as a best effort). The value is a number
                              followed by a unit of time. E.g., "2 weeks" to
                              run this consistency check no more than every
                              two weeks for a given repository or "1 month" to
                              run it no more than monthly. Defaults to
                              "always": running this check every time checks
                              are run.
                          example: 2 weeks
                      only_run_on:
                          type: array
                          items:
                              type: string
                          description: |
                              After the "frequency" duration has elapsed, only
                              run this check if the current day of the week
                              matches one of these values (the name of a day of
                              the week in the current locale). "weekday" and
                              "weekend" are also accepted. Defaults to running
                              the check on any day of the week.
                          example:
                              - Saturday
                              - Sunday
                      max_duration:
                          type: integer
                          description: |
                              How many seconds to check the repository before
                              interrupting the check. Useful for splitting a
                              long-running repository check into multiple
                              partial checks. Defaults to no interruption. Only
                              applies to the "repository" check, does not check
                              the repository index and is not compatible with
                              the "--repair" flag.
                          example: 3600
                - required:
                    - name
                    - count_tolerance_percentage
                    - data_sample_percentage
                    - data_tolerance_percentage
                  additionalProperties: false
                  properties:
                      name:
                          type: string
                          enum:
                              - spot
                          description: |
                              Name of the consistency check to run:
                               * "repository" checks the consistency of the
                              repository.
                               * "archives" checks all of the archives.
                               * "data" verifies the integrity of the data
                              within the archives and implies the "archives"
                              check as well.
                               * "spot" checks that some percentage of source
                              files are found in the most recent archive (with
                              identical contents).
                               * "extract" does an extraction dry-run of the
                              most recent archive.
                               * See "skip_actions" for disabling checks
                              altogether.
                          example: repository
                      frequency:
                          type: string
                          description: |
                              How frequently to run this type of consistency
                              check (as a best effort). The value is a number
                              followed by a unit of time. E.g., "2 weeks" to
                              run this consistency check no more than every
                              two weeks for a given repository or "1 month" to
                              run it no more than monthly. Defaults to
                              "always": running this check every time checks
                              are run.
                          example: 2 weeks
                      only_run_on:
                          type: array
                          items:
                              type: string
                          description: |
                              After the "frequency" duration has elapsed, only
                              run this check if the current day of the week
                              matches one of these values (the name of a day of
                              the week in the current locale). "weekday" and
                              "weekend" are also accepted. Defaults to running
                              the check on any day of the week.
                          example:
                              - Saturday
                              - Sunday
                      count_tolerance_percentage:
                          type: number
                          description: |
                              The percentage delta between the source
                              directories file count and the most recent backup
                              archive file count that is allowed before the
                              entire consistency check fails. This can catch
                              problems like incorrect excludes, inadvertent
                              deletes, etc. Required (and only valid) for the
                              "spot" check.
                          example: 10
                      data_sample_percentage:
                          type: number
                          description: |
                              The percentage of total files in the source
                              directories to randomly sample and compare to
                              their corresponding files in the most recent
                              backup archive. Required (and only valid) for the
                              "spot" check.
                          example: 1
                      data_tolerance_percentage:
                          type: number
                          description: |
                              The percentage of total files in the source
                              directories that can fail a spot check comparison
                              without failing the entire consistency check. This
                              can catch problems like source files that have
                              been bulk-changed by malware, backups that have
                              been tampered with, etc. The value must be lower
                              than or equal to the "contents_sample_percentage".
                              Required (and only valid) for the "spot" check.
                          example: 0.5
                      xxh64sum_command:
                          type: string
                          description: |
                              Command to use instead of "xxh64sum" to hash
                              source files, usually found in an OS package named
                              "xxhash". Do not substitute with a different hash
                              type (SHA, MD5, etc.) or the check will never
                              succeed. Only valid for the "spot" check.
                          example: /usr/local/bin/xxh64sum
        description: |
            List of one or more consistency checks to run on a periodic basis
            (if "frequency" is set) or every time borgmatic runs checks (if
            "frequency" is omitted).
        example:
          - name: archives
            frequency: 2 weeks
          - name: repository
    check_repositories:
        type: array
        items:
            type: string
        description: |
            Paths or labels for a subset of the configured "repositories" (see
            above) on which to run consistency checks. Handy in case some of
            your repositories are very large, and so running consistency checks
            on them would take too long. Defaults to running consistency checks
            on all configured repositories.
        example:
            - user@backupserver:sourcehostname.borg
    check_last:
        type: integer
        description: |
            Restrict the number of checked archives to the last n. Applies only
            to the "archives" check. Defaults to checking all archives.
        example: 3
    color:
        type: boolean
        description: |
            Apply color to console output. Can be overridden with --no-color
            command-line flag. Defaults to true.
        example: false
    skip_actions:
        type: array
        items:
            type: string
            enum:
                - repo-create
                - transfer
                - prune
                - compact
                - create
                - check
                - delete
                - extract
                - config
                - export-tar
                - mount
                - umount
                - repo-delete
                - restore
                - repo-list
                - list
                - repo-info
                - info
                - break-lock
                - key
                - borg
        description: |
            List of one or more actions to skip running for this configuration
            file, even if specified on the command-line (explicitly or
            implicitly). This is handy for append-only configurations where you
            never want to run "compact" or checkless configuration where you
            want to skip "check". Defaults to not skipping any actions.
        example:
          - compact
    before_actions:
        type: array
        items:
            type: string
        description: |
            Deprecated. Use "commands:" instead. List of one or more shell
            commands or scripts to execute before all the actions for each
            repository.
        example:
            - "echo Starting actions."
    before_backup:
        type: array
        items:
            type: string
        description: |
            Deprecated. Use "commands:" instead. List of one or more shell
            commands or scripts to execute before creating a backup, run once
            per repository.
        example:
            - "echo Starting a backup."
    before_prune:
        type: array
        items:
            type: string
        description: |
            Deprecated. Use "commands:" instead. List of one or more shell
            commands or scripts to execute before pruning, run once per
            repository.
        example:
            - "echo Starting pruning."
    before_compact:
        type: array
        items:
            type: string
        description: |
            Deprecated. Use "commands:" instead. List of one or more shell
            commands or scripts to execute before compaction, run once per
            repository.
        example:
            - "echo Starting compaction."
    before_check:
        type: array
        items:
            type: string
        description: |
            Deprecated. Use "commands:" instead. List of one or more shell
            commands or scripts to execute before consistency checks, run once
            per repository.
        example:
            - "echo Starting checks."
    before_extract:
        type: array
        items:
            type: string
        description: |
            Deprecated. Use "commands:" instead. List of one or more shell
            commands or scripts to execute before extracting a backup, run once
            per repository.
        example:
            - "echo Starting extracting."
    after_backup:
        type: array
        items:
            type: string
        description: |
            Deprecated. Use "commands:" instead. List of one or more shell
            commands or scripts to execute after creating a backup, run once per
            repository.
        example:
            - "echo Finished a backup."
    after_compact:
        type: array
        items:
            type: string
        description: |
            Deprecated. Use "commands:" instead. List of one or more shell
            commands or scripts to execute after compaction, run once per
            repository.
        example:
            - "echo Finished compaction."
    after_prune:
        type: array
        items:
            type: string
        description: |
            Deprecated. Use "commands:" instead. List of one or more shell
            commands or scripts to execute after pruning, run once per
            repository.
        example:
            - "echo Finished pruning."
    after_check:
        type: array
        items:
            type: string
        description: |
            Deprecated. Use "commands:" instead. List of one or more shell
            commands or scripts to execute after consistency checks, run once
            per repository.
        example:
            - "echo Finished checks."
    after_extract:
        type: array
        items:
            type: string
        description: |
            Deprecated. Use "commands:" instead. List of one or more shell
            commands or scripts to execute after extracting a backup, run once
            per repository.
        example:
            - "echo Finished extracting."
    after_actions:
        type: array
        items:
            type: string
        description: |
            Deprecated. Use "commands:" instead. List of one or more shell
            commands or scripts to execute after all actions for each
            repository.
        example:
            - "echo Finished actions."
    on_error:
        type: array
        items:
            type: string
        description: |
            Deprecated. Use "commands:" instead. List of one or more shell
            commands or scripts to execute when an exception occurs during a
            "create", "prune", "compact", or "check" action or an associated
            before/after hook.
        example:
            - "echo Error during create/prune/compact/check."
    before_everything:
        type: array
        items:
            type: string
        description: |
            Deprecated. Use "commands:" instead. List of one or more shell
            commands or scripts to execute before running all actions (if one of
            them is "create"). These are collected from all configuration files
            and then run once before all of them (prior to all actions).
        example:
            - "echo Starting actions."
    after_everything:
        type: array
        items:
            type: string
        description: |
            Deprecated. Use "commands:" instead. List of one or more shell
            commands or scripts to execute after running all actions (if one of
            them is "create"). These are collected from all configuration files
            and then run once after all of them (after any action).
        example:
            - "echo Completed actions."
    commands:
        type: array
        items:
            type: object
            oneOf:
                - required: [before, run]
                  additionalProperties: false
                  properties:
                      before:
                          type: string
                          enum:
                              - action
                              - repository
                              - configuration
                              - everything
                              - dump_data_sources
                          description: |
                              Name for the point in borgmatic's execution that
                              the commands should be run before (required if
                              "after" isn't set):
                               * "action" runs before each action for each
                              repository.
                               * "repository" runs before all actions for each
                              repository.
                               * "configuration" runs before all actions and
                              repositories in the current configuration file.
                               * "everything" runs before all configuration
                              files.
                               * "dump_data_sources" runs before each data
                              source is dumped.
                          example: action
                      hooks:
                          type: array
                          items:
                              type: string
                          description: |
                              List of names of other hooks that this command
                              hook applies to. Defaults to all hooks of the
                              relevant type. Only supported for the
                              "dump_data_sources" hook.
                          example: postgresql
                      when:
                          type: array
                          items:
                              type: string
                              enum:
                                  - repo-create
                                  - transfer
                                  - prune
                                  - compact
                                  - create
                                  - check
                                  - delete
                                  - extract
                                  - config
                                  - export-tar
                                  - mount
                                  - umount
                                  - repo-delete
                                  - restore
                                  - repo-list
                                  - list
                                  - repo-info
                                  - info
                                  - break-lock
                                  - key
                                  - borg
                          description: |
                              List of actions for which the commands will be
                              run. Defaults to running for all actions. Ignored
                              for "dump_data_sources", which by its nature only
                              runs for "create".
                          example: [create, prune, compact, check]
                      run:
                          type: array
                          items:
                              type: string
                          description: |
                              List of one or more shell commands or scripts to
                              run when this command hook is triggered. Required.
                          example:
                              - "echo Doing stuff."
                - required: [after, run]
                  additionalProperties: false
                  properties:
                      after:
                          type: string
                          enum:
                              - action
                              - repository
                              - configuration
                              - everything
                              - error
                              - dump_data_sources
                          description: |
                              Name for the point in borgmatic's execution that
                              the commands should be run after (required if
                              "before" isn't set):
                               * "action" runs after each action for each
                              repository.
                               * "repository" runs after all actions for each
                              repository.
                               * "configuration" runs after all actions and
                              repositories in the current configuration file.
                               * "everything" runs after all configuration
                              files.
                               * "error" runs after an error occurs.
                               * "dump_data_sources" runs after each data
                              source is dumped.
                          example: action
                      hooks:
                          type: array
                          items:
                              type: string
                          description: |
                              List of names of other hooks that this command
                              hook applies to. Defaults to all hooks of the
                              relevant type. Only supported for the
                              "dump_data_sources" hook.
                          example: postgresql
                      when:
                          type: array
                          items:
                              type: string
                              enum:
                                  - repo-create
                                  - transfer
                                  - prune
                                  - compact
                                  - create
                                  - check
                                  - delete
                                  - extract
                                  - config
                                  - export-tar
                                  - mount
                                  - umount
                                  - repo-delete
                                  - restore
                                  - repo-list
                                  - list
                                  - repo-info
                                  - info
                                  - break-lock
                                  - key
                                  - borg
                          description: |
                              Only trigger the hook when borgmatic is run with
                              particular actions listed here. Defaults to
                              running for all actions. Ignored for
                              "dump_data_sources", which by its nature only runs
                              for "create".
                          example: [create, prune, compact, check]
                      run:
                          type: array
                          items:
                              type: string
                          description: |
                              List of one or more shell commands or scripts to
                              run when this command hook is triggered. Required.
                          example:
                              - "echo Doing stuff."
        description: |
            List of one or more command hooks to execute, triggered at
            particular points during borgmatic's execution. For each command
            hook, specify one of "before" or "after", not both.
        example:
            - before: action
              when: [create]
              run: [echo Backing up.]
    bootstrap:
        type: object
        properties:
            store_config_files:
                type: boolean
                description: |
                    Store configuration files used to create a backup inside the
                    backup itself. Defaults to true. Changing this to false
                    prevents "borgmatic bootstrap" from extracting configuration
                    files from the backup.
                example: false
        description: |
            Support for the "borgmatic bootstrap" action, used to extract
            borgmatic configuration files from a backup archive.
    postgresql_databases:
        type: array
        items:
            type: object
            required: ['name']
            additionalProperties: false
            properties:
                name:
                    type: string
                    description: |
                        Database name (required if using this hook). Or "all" to
                        dump all databases on the host. (Also set the "format"
                        to dump each database to a separate file instead of one
                        combined file.) Note that using this database hook
                        implicitly enables read_special (see above) to support
                        dump and restore streaming.
                    example: users
                hostname:
                    type: string
                    description: |
                        Database hostname to connect to. Defaults to connecting
                        via local Unix socket.
                    example: database.example.org
                restore_hostname:
                    type: string
                    description: |
                        Database hostname to restore to. Defaults to the
                        "hostname" option.
                    example: database.example.org
                port:
                    type: integer
                    description: Port to connect to. Defaults to 5432.
                    example: 5433
                restore_port:
                    type: integer
                    description: |
                        Port to restore to. Defaults to the "port" option.
                    example: 5433
                username:
                    type: string
                    description: |
                        Username with which to connect to the database. Defaults
                        to the username of the current user. You probably want
                        to specify the "postgres" superuser here when the
                        database name is "all". Supports the "{credential ...}"
                        syntax.
                    example: dbuser
                restore_username:
                    type: string
                    description: |
                        Username with which to restore the database. Defaults to
                        the "username" option. Supports the "{credential ...}"
                        syntax.
                    example: dbuser
                password:
                    type: string
                    description: |
                        Password with which to connect to the database. Omitting
                        a password will only work if PostgreSQL is configured to
                        trust the configured username without a password or you
                        create a ~/.pgpass file. Supports the "{credential ...}"
                        syntax.
                    example: trustsome1
                restore_password:
                    type: string
                    description: |
                        Password with which to connect to the restore database.
                        Defaults to the "password" option. Supports the
                        "{credential ...}" syntax.
                    example: trustsome1
                no_owner:
                    type: boolean
                    description: |
                        Do not output commands to set ownership of objects to
                        match the original database. By default, pg_dump and
                        pg_restore issue ALTER OWNER or SET SESSION
                        AUTHORIZATION statements to set ownership of created
                        schema elements. These statements will fail unless the
                        initial connection to the database is made by a
                        superuser.
                    example: true
                format:
                    type: string
                    enum: ['plain', 'custom', 'directory', 'tar']
                    description: |
                        Database dump output format. One of "plain", "custom",
                        "directory", or "tar". Defaults to "custom" (unlike raw
                        pg_dump) for a single database. Or, when database name
                        is "all" and format is blank, dumps all databases to a
                        single file. But if a format is specified with an "all"
                        database name, dumps each database to a separate file of
                        that format, allowing more convenient restores of
                        individual databases. See the pg_dump documentation for
                        more about formats.
                    example: directory
                compression:
                    type: ["string", "integer"]
                    description: |
                        Database dump compression level (integer) or method
                        ("gzip", "lz4", "zstd", or "none") and optional
                        colon-separated detail. Defaults to moderate "gzip" for
                        "custom" and "directory" formats and no compression for
                        the "plain" format. Compression is not supported for the
                        "tar" format. Be aware that Borg does its own
                        compression as well, so you may not need it in both
                        places.
                    example: none
                ssl_mode:
                    type: string
                    enum: ['disable', 'allow', 'prefer',
                          'require', 'verify-ca', 'verify-full']
                    description: |
                        SSL mode to use to connect to the database server. One
                        of "disable", "allow", "prefer", "require", "verify-ca"
                        or "verify-full". Defaults to "disable".
                    example: require
                ssl_cert:
                    type: string
                    description: |
                        Path to a client certificate.
                    example: "/root/.postgresql/postgresql.crt"
                ssl_key:
                    type: string
                    description: |
                        Path to a private client key.
                    example: "/root/.postgresql/postgresql.key"
                ssl_root_cert:
                    type: string
                    description: |
                        Path to a root certificate containing a list of trusted
                        certificate authorities.
                    example: "/root/.postgresql/root.crt"
                ssl_crl:
                    type: string
                    description: |
                        Path to a certificate revocation list.
                    example: "/root/.postgresql/root.crl"
                pg_dump_command:
                    type: string
                    description: |
                        Command to use instead of "pg_dump" or "pg_dumpall".
                        This can be used to run a specific pg_dump version
                        (e.g., one inside a running container). If you run it
                        from within a container, make sure to mount the path in
                        the "user_runtime_directory" option from the host into
                        the container at the same location. Defaults to
                        "pg_dump" for single database dump or "pg_dumpall" to
                        dump all databases.
                    example: docker exec my_pg_container pg_dump
                pg_restore_command:
                    type: string
                    description: |
                        Command to use instead of "pg_restore". This can be used
                        to run a specific pg_restore version (e.g., one inside a
                        running container). Defaults to "pg_restore".
                    example: docker exec my_pg_container pg_restore
                psql_command:
                    type: string
                    description: |
                        Command to use instead of "psql". This can be used to
                        run a specific psql version (e.g., one inside a running
                        container). Defaults to "psql".
                    example: docker exec my_pg_container psql
                options:
                    type: string
                    description: |
                        Additional pg_dump/pg_dumpall options to pass directly
                        to the dump command, without performing any validation
                        on them. See pg_dump documentation for details.
                    example: --role=someone
                list_options:
                    type: string
                    description: |
                        Additional psql options to pass directly to the psql
                        command that lists available databases, without
                        performing any validation on them. See psql
                        documentation for details.
                    example: --role=someone
                restore_options:
                    type: string
                    description: |
                        Additional pg_restore/psql options to pass directly to
                        the restore command, without performing any validation
                        on them. See pg_restore/psql documentation for details.
                    example: --role=someone
                analyze_options:
                    type: string
                    description: |
                        Additional psql options to pass directly to the analyze
                        command run after a restore, without performing any
                        validation on them. See psql documentation for details.
                    example: --role=someone
        description: |
            List of one or more PostgreSQL databases to dump before creating a
            backup, run once per configuration file. The database dumps are
            added to your source directories at runtime and streamed directly
            to Borg. Requires pg_dump/pg_dumpall/pg_restore commands. See
            https://www.postgresql.org/docs/current/app-pgdump.html and
            https://www.postgresql.org/docs/current/libpq-ssl.html for
            details.
        example:
            - name: users
              hostname: database.example.org
    mariadb_databases:
        type: array
        items:
            type: object
            required: ['name']
            additionalProperties: false
            properties:
                name:
                    type: string
                    description: |
                        Database name (required if using this hook). Or "all" to
                        dump all databases on the host. Note that using this
                        database hook implicitly enables read_special (see
                        above) to support dump and restore streaming.
                    example: users
                hostname:
                    type: string
                    description: |
                        Database hostname to connect to. Defaults to connecting
                        via local Unix socket.
                    example: database.example.org
                restore_hostname:
                    type: string
                    description: |
                        Database hostname to restore to. Defaults to the
                        "hostname" option.
                    example: database.example.org
                port:
                    type: integer
                    description: Port to connect to. Defaults to 3306.
                    example: 3307
                restore_port:
                    type: integer
                    description: |
                        Port to restore to. Defaults to the "port" option.
                    example: 5433
                username:
                    type: string
                    description: |
                        Username with which to connect to the database. Defaults
                        to the username of the current user. Supports the
                        "{credential ...}" syntax.
                    example: dbuser
                restore_username:
                    type: string
                    description: |
                        Username with which to restore the database. Defaults to
                        the "username" option. Supports the "{credential ...}"
                        syntax.
                    example: dbuser
                password:
                    type: string
                    description: |
                        Password with which to connect to the database. Omitting
                        a password will only work if MariaDB is configured to
                        trust the configured username without a password.
                        Supports the "{credential ...}" syntax.
                    example: trustsome1
                restore_password:
                    type: string
                    description: |
                        Password with which to connect to the restore database.
                        Defaults to the "password" option. Supports the
                        "{credential ...}" syntax.
                    example: trustsome1
                tls:
                    type: boolean
                    description: |
                        Whether to TLS-encrypt data transmitted between the
                        client and server. The default varies based on the
                        MariaDB version.
                    example: false
                restore_tls:
                    type: boolean
                    description: |
                        Whether to TLS-encrypt data transmitted between the
                        client and restore server. The default varies based on
                        the MariaDB version.
                    example: false
                mariadb_dump_command:
                    type: string
                    description: |
                        Command to use instead of "mariadb-dump". This can be
                        used to run a specific mariadb_dump version (e.g., one
                        inside a running container). If you run it from within a
                        container, make sure to mount the path in the
                        "user_runtime_directory" option from the host into the
                        container at the same location. Defaults to
                        "mariadb-dump".
                    example: docker exec mariadb_container mariadb-dump
                mariadb_command:
                    type: string
                    description: |
                        Command to run instead of "mariadb". This can be used to
                        run a specific mariadb version (e.g., one inside a
                        running container). Defaults to "mariadb".
                    example: docker exec mariadb_container mariadb           
                format:
                    type: string
                    enum: ['sql']
                    description: |
                        Database dump output format. Currently only "sql" is
                        supported. Defaults to "sql" for a single database. Or,
                        when database name is "all" and format is blank, dumps
                        all databases to a single file. But if a format is
                        specified with an "all" database name, dumps each
                        database to a separate file of that format, allowing
                        more convenient restores of individual databases.
                    example: directory
                add_drop_database:
                    type: boolean
                    description: |
                        Use the "--add-drop-database" flag with mariadb-dump,
                        causing the database to be dropped right before restore.
                        Defaults to true.
                    example: false
                options:
                    type: string
                    description: |
                        Additional mariadb-dump options to pass directly to the
                        dump command, without performing any validation on them.
                        See mariadb-dump documentation for details.
                    example: --skip-comments
                list_options:
                    type: string
                    description: |
                        Additional options to pass directly to the mariadb
                        command that lists available databases, without
                        performing any validation on them. See mariadb command
                        documentation for details.
                    example: --defaults-extra-file=mariadb.cnf
                restore_options:
                    type: string
                    description: |
                        Additional options to pass directly to the mariadb
                        command that restores database dumps, without
                        performing any validation on them. See mariadb command
                        documentation for details.
                    example: --defaults-extra-file=mariadb.cnf
        description: |
            List of one or more MariaDB databases to dump before creating a
            backup, run once per configuration file. The database dumps are
            added to your source directories at runtime and streamed directly
            to Borg. Requires mariadb-dump/mariadb commands. See
            https://mariadb.com/kb/en/library/mysqldump/ for details.
        example:
            - name: users
              hostname: database.example.org
    mysql_databases:
        type: array
        items:
            type: object
            required: ['name']
            additionalProperties: false
            properties:
                name:
                    type: string
                    description: |
                        Database name (required if using this hook). Or "all" to
                        dump all databases on the host. Note that using this
                        database hook implicitly enables read_special (see
                        above) to support dump and restore streaming.
                    example: users
                hostname:
                    type: string
                    description: |
                        Database hostname to connect to. Defaults to connecting
                        via local Unix socket.
                    example: database.example.org
                restore_hostname:
                    type: string
                    description: |
                        Database hostname to restore to. Defaults to the
                        "hostname" option.
                    example: database.example.org
                port:
                    type: integer
                    description: Port to connect to. Defaults to 3306.
                    example: 3307
                restore_port:
                    type: integer
                    description: |
                        Port to restore to. Defaults to the "port" option.
                    example: 5433
                username:
                    type: string
                    description: |
                        Username with which to connect to the database. Defaults
                        to the username of the current user. Supports the
                        "{credential ...}" syntax.
                    example: dbuser
                restore_username:
                    type: string
                    description: |
                        Username with which to restore the database. Defaults to
                        the "username" option. Supports the "{credential ...}"
                        syntax.
                    example: dbuser
                password:
                    type: string
                    description: |
                        Password with which to connect to the database. Omitting
                        a password will only work if MySQL is configured to
                        trust the configured username without a password.
                        Supports the "{credential ...}" syntax.
                    example: trustsome1
                restore_password:
                    type: string
                    description: |
                        Password with which to connect to the restore database.
                        Defaults to the "password" option. Supports the
                        "{credential ...}" syntax.
                    example: trustsome1
                tls:
                    type: boolean
                    description: |
                        Whether to TLS-encrypt data transmitted between the
                        client and server. The default varies based on the
                        MySQL installation.
                    example: false
                restore_tls:
                    type: boolean
                    description: |
                        Whether to TLS-encrypt data transmitted between the
                        client and restore server. The default varies based on
                        the MySQL installation.
                    example: false
                mysql_dump_command:
                    type: string
                    description: |
                        Command to use instead of "mysqldump". This can be used
                        to run a specific mysql_dump version (e.g., one inside a
                        running container). If you run it from within a
                        container, make sure to mount the path in the
                        "user_runtime_directory" option from the host into the
                        container at the same location. Defaults to "mysqldump".
                    example: docker exec mysql_container mysqldump
                mysql_command:
                    type: string
                    description: |
                        Command to run instead of "mysql". This can be used to
                        run a specific mysql version (e.g., one inside a running
                        container). Defaults to "mysql".
                    example: docker exec mysql_container mysql
                format:
                    type: string
                    enum: ['sql']
                    description: |
                        Database dump output format. Currently only "sql" is
                        supported. Defaults to "sql" for a single database. Or,
                        when database name is "all" and format is blank, dumps
                        all databases to a single file. But if a format is
                        specified with an "all" database name, dumps each
                        database to a separate file of that format, allowing
                        more convenient restores of individual databases.
                    example: directory
                add_drop_database:
                    type: boolean
                    description: |
                        Use the "--add-drop-database" flag with mysqldump,
                        causing the database to be dropped right before restore.
                        Defaults to true.
                    example: false
                options:
                    type: string
                    description: |
                        Additional mysqldump options to pass directly to the
                        dump command, without performing any validation on them.
                        See mysqldump documentation for details.
                    example: --skip-comments
                list_options:
                    type: string
                    description: |
                        Additional options to pass directly to the mysql
                        command that lists available databases, without
                        performing any validation on them. See mysql command
                        documentation for details.
                    example: --defaults-extra-file=my.cnf
                restore_options:
                    type: string
                    description: |
                        Additional options to pass directly to the mysql
                        command that restores database dumps, without
                        performing any validation on them. See mysql command
                        documentation for details.
                    example: --defaults-extra-file=my.cnf
        description: |
            List of one or more MySQL databases to dump before creating a
            backup, run once per configuration file. The database dumps are
            added to your source directories at runtime and streamed directly
            to Borg. Requires mysqldump/mysql commands. See
            https://dev.mysql.com/doc/refman/8.0/en/mysqldump.html for
            details.
        example:
            - name: users
              hostname: database.example.org
    sqlite_databases:
        type: array
        items:
            type: object
            required: ['path','name']
            additionalProperties: false
            properties:
                name:
                    type: string
                    description: |
                        This is used to tag the database dump file with a name.
                        It is not the path to the database file itself. The name
                        "all" has no special meaning for SQLite databases.
                    example: users
                path:
                    type: string
                    description: |
                        Path to the SQLite database file to dump. If relative,
                        it is relative to the current working directory. Note
                        that using this database hook implicitly enables
                        read_special (see above) to support dump and restore
                        streaming.
                    example: /var/lib/sqlite/users.db
                restore_path:
                    type: string
                    description: |
                        Path to the SQLite database file to restore to. Defaults
                        to the "path" option.
                    example: /var/lib/sqlite/users.db
<<<<<<< HEAD
        description: |
            List of one or more SQLite databases to dump before creating a
            backup, run once per configuration file. The database dumps are
            added to your source directories at runtime and streamed directly to
            Borg. Requires the sqlite3 command. See https://sqlite.org/cli.html
            for details.
        example:
            - name: users
              path: /var/lib/db.sqlite
=======
                sqlite_command:
                    type: string
                    description: |
                        Command to use instead of "sqlite3". This can be used to
                        run a specific sqlite3 version (e.g., one inside a
                        running container). If you run it from within a
                        container, make sure to mount the path in the
                        "user_runtime_directory" option from the host into the
                        container at the same location. Defaults to "sqlite3".
                    example: docker exec sqlite_container sqlite3
                sqlite_restore_command:
                    type: string
                    description: |
                        Command to run when restoring a database instead
                        of "sqlite3". This can be used to run a specific 
                        sqlite3 version (e.g., one inside a running container). 
                        Defaults to "sqlite3".
                    example: docker exec sqlite_container sqlite3
>>>>>>> c926f0bd
    mongodb_databases:
        type: array
        items:
            type: object
            required: ['name']
            additionalProperties: false
            properties:
                name:
                    type: string
                    description: |
                        Database name (required if using this hook). Or "all" to
                        dump all databases on the host. Note that using this
                        database hook implicitly enables read_special (see
                        above) to support dump and restore streaming.
                    example: users
                hostname:
                    type: string
                    description: |
                        Database hostname to connect to. Defaults to connecting
                        to localhost.
                    example: database.example.org
                restore_hostname:
                    type: string
                    description: |
                        Database hostname to restore to. Defaults to the
                        "hostname" option.
                    example: database.example.org
                port:
                    type: integer
                    description: Port to connect to. Defaults to 27017.
                    example: 27018
                restore_port:
                    type: integer
                    description: |
                        Port to restore to. Defaults to the "port" option.
                    example: 5433
                username:
                    type: string
                    description: |
                        Username with which to connect to the database. Skip it
                        if no authentication is needed. Supports the
                        "{credential ...}" syntax.
                    example: dbuser
                restore_username:
                    type: string
                    description: |
                        Username with which to restore the database. Defaults to
                        the "username" option. Supports the "{credential ...}"
                        syntax.
                    example: dbuser
                password:
                    type: string
                    description: |
                        Password with which to connect to the database. Skip it
                        if no authentication is needed. Supports the
                        "{credential ...}" syntax.
                    example: trustsome1
                restore_password:
                    type: string
                    description: |
                        Password with which to connect to the restore database.
                        Defaults to the "password" option. Supports the
                        "{credential ...}" syntax.
                    example: trustsome1
                authentication_database:
                    type: string
                    description: |
                        Authentication database where the specified username
                        exists. If no authentication database is specified, the
                        database provided in "name" is used. If "name" is "all",
                        the "admin" database is used.
                    example: admin
                format:
                    type: string
                    enum: ['archive', 'directory']
                    description: |
                        Database dump output format. One of "archive", or
                        "directory". Defaults to "archive". See mongodump
                        documentation for details. Note that format is ignored
                        when the database name is "all".
                    example: directory
                options:
                    type: string
                    description: |
                        Additional mongodump options to pass directly to the
                        dump command, without performing any validation on them.
                        See mongodump documentation for details.
                    example: --dumpDbUsersAndRoles
                restore_options:
                    type: string
                    description: |
                        Additional mongorestore options to pass directly to the
                        dump command, without performing any validation on them.
                        See mongorestore documentation for details.
                    example: --restoreDbUsersAndRoles
        description: |
            List of one or more MongoDB databases to dump before creating a
            backup, run once per configuration file. The database dumps are
            added to your source directories at runtime and streamed directly
            to Borg. Requires mongodump/mongorestore commands. See
            https://docs.mongodb.com/database-tools/mongodump/ and
            https://docs.mongodb.com/database-tools/mongorestore/ for details.
        example:
            - name: users
              hostname: database.example.org
    ntfy:
        type: object
        required: ['topic']
        additionalProperties: false
        properties:
            topic:
                type: string
                description: |
                    The topic to publish to. See https://ntfy.sh/docs/publish/
                    for details.
                example: topic
            server:
                type: string
                description: |
                    The address of your self-hosted ntfy.sh instance.
                example: https://ntfy.your-domain.com
            username:
                type: string
                description: |
                    The username used for authentication. Supports the
                    "{credential ...}" syntax.
                example: testuser
            password:
                type: string
                description: |
                    The password used for authentication. Supports the
                    "{credential ...}" syntax.
                example: fakepassword
            access_token:
                type: string
                description: |
                    An ntfy access token to authenticate with instead of
                    username/password. Supports the "{credential ...}" syntax.
                example: tk_AgQdq7mVBoFD37zQVN29RhuMzNIz2
            start:
                type: object
                properties:
                    title:
                        type: string
                        description: |
                            The title of the message.
                        example: Ping!
                    message:
                        type: string
                        description: |
                            The message body to publish.
                        example: Your backups have failed.
                    priority:
                        type: string
                        description: |
                            The priority to set.
                        example: urgent
                    tags:
                        type: string
                        description: |
                            Tags to attach to the message.
                        example: incoming_envelope
            finish:
                type: object
                properties:
                    title:
                        type: string
                        description: |
                            The title of the message.
                        example: Ping!
                    message:
                        type: string
                        description: |
                            The message body to publish.
                        example: Your backups have failed.
                    priority:
                        type: string
                        description: |
                            The priority to set.
                        example: urgent
                    tags:
                        type: string
                        description: |
                            Tags to attach to the message.
                        example: incoming_envelope
            fail:
                type: object
                properties:
                    title:
                        type: string
                        description: |
                            The title of the message.
                        example: Ping!
                    message:
                        type: string
                        description: |
                            The message body to publish.
                        example: Your backups have failed.
                    priority:
                        type: string
                        description: |
                            The priority to set.
                        example: urgent
                    tags:
                        type: string
                        description: |
                            Tags to attach to the message.
                        example: incoming_envelope
            states:
                type: array
                items:
                    type: string
                    enum:
                        - start
                        - finish
                        - fail
                    uniqueItems: true
                description: |
                    List of one or more monitoring states to ping for: "start",
                    "finish", and/or "fail". Defaults to pinging for failure
                    only.
                example:
                    - start
                    - finish
    pushover:
        type: object
        required: ['token', 'user']
        additionalProperties: false
        properties:
            token:
                type: string
                description: |
                    Your application's API token. Supports the "{credential
                    ...}" syntax.
                example: 7ms6TXHpTokTou2P6x4SodDeentHRa
            user:
                type: string
                description: |
                    Your user/group key (or that of your target user), viewable
                    when logged into your dashboard: often referred to as
                    USER_KEY in Pushover documentation and code examples.
                    Supports the "{credential ...}" syntax.
                example: hwRwoWsXMBWwgrSecfa9EfPey55WSN
            start:
                type: object
                properties:
                    message:
                        type: string
                        description: |
                            Message to be sent to the user or group. If omitted
                            the default is the name of the state.
                        example: A backup job has started.
                    priority:
                        type: integer
                        description: |
                            A value of -2, -1, 0 (default), 1 or 2 that 
                            indicates the message priority.
                        example: 0
                    expire:
                        type: integer
                        description: |
                            How many seconds your notification will continue 
                            to be retried (every retry seconds). Defaults to
                            600. This settings only applies to priority 2
                            notifications.
                        example: 600
                    retry:
                        type: integer
                        description: |
                            The retry parameter specifies how often 
                            (in seconds) the Pushover servers will send the 
                            same notification to the user. Defaults to 30. This
                            settings only applies to priority 2 notifications.
                        example: 30
                    device:
                        type: string
                        description: |
                            The name of one of your devices to send just to 
                            that device instead of all devices.
                        example: pixel8
                    html:
                        type: boolean
                        description: |
                            Set to True to enable HTML parsing of the message.
                            Set to False for plain text.
                        example: True
                    sound:
                        type: string
                        description: |
                            The name of a supported sound to override your 
                            default sound choice. All options can be found 
                            here: https://pushover.net/api#sounds 
                        example: bike
                    title:
                        type: string
                        description: |
                            Your message's title, otherwise your app's name is 
                            used.
                        example: A backup job has started.
                    ttl:
                        type: integer
                        description: |
                            The number of seconds that the message will live, 
                            before being deleted automatically. The ttl 
                            parameter is ignored for messages with a priority.
                            value of 2.
                        example: 3600
                    url:
                        type: string
                        description: |
                            A supplementary URL to show with your message.
                        example: https://pushover.net/apps/xxxxx-borgbackup
                    url_title:
                        type: string
                        description: |
                            A title for the URL specified as the url parameter,
                            otherwise just the URL is shown.
                        example: Pushover Link
            finish:
                type: object
                properties:
                    message:
                        type: string
                        description: |
                            Message to be sent to the user or group. If omitted
                            the default is the name of the state.
                        example: A backup job has finished.
                    priority:
                        type: integer
                        description: |
                            A value of -2, -1, 0 (default), 1 or 2 that 
                            indicates the message priority.
                        example: 0
                    expire:
                        type: integer
                        description: |
                            How many seconds your notification will continue 
                            to be retried (every retry seconds). Defaults to
                            600. This settings only applies to priority 2
                            notifications.
                        example: 600
                    retry:
                        type: integer
                        description: |
                            The retry parameter specifies how often 
                            (in seconds) the Pushover servers will send the 
                            same notification to the user. Defaults to 30. This
                            settings only applies to priority 2 notifications.
                        example: 30
                    device:
                        type: string
                        description: |
                            The name of one of your devices to send just to 
                            that device instead of all devices.
                        example: pixel8
                    html:
                        type: boolean
                        description: |
                            Set to True to enable HTML parsing of the message.
                            Set to False for plain text.
                        example: True
                    sound:
                        type: string
                        description: |
                            The name of a supported sound to override your 
                            default sound choice. All options can be found 
                            here: https://pushover.net/api#sounds 
                        example: bike
                    title:
                        type: string
                        description: |
                            Your message's title, otherwise your app's name is 
                            used.
                        example: A backup job has started.
                    ttl:
                        type: integer
                        description: |
                            The number of seconds that the message will live, 
                            before being deleted automatically. The ttl 
                            parameter is ignored for messages with a priority.
                            value of 2.
                        example: 3600
                    url:
                        type: string
                        description: |
                            A supplementary URL to show with your message.
                        example: https://pushover.net/apps/xxxxx-borgbackup
                    url_title:
                        type: string
                        description: |
                            A title for the URL specified as the url parameter,
                            otherwise just the URL is shown.
                        example: Pushover Link
            fail:
                type: object
                properties:
                    message:
                        type: string
                        description: |
                            Message to be sent to the user or group. If omitted
                            the default is the name of the state.
                        example: A backup job has failed.
                    priority:
                        type: integer
                        description: |
                            A value of -2, -1, 0 (default), 1 or 2 that 
                            indicates the message priority.
                        example: 0
                    expire:
                        type: integer
                        description: |
                            How many seconds your notification will continue 
                            to be retried (every retry seconds). Defaults to
                            600. This settings only applies to priority 2
                            notifications.
                        example: 600
                    retry:
                        type: integer
                        description: |
                            The retry parameter specifies how often 
                            (in seconds) the Pushover servers will send the 
                            same notification to the user. Defaults to 30. This
                            settings only applies to priority 2 notifications.
                        example: 30
                    device:
                        type: string
                        description: |
                            The name of one of your devices to send just to 
                            that device instead of all devices.
                        example: pixel8
                    html:
                        type: boolean
                        description: |
                            Set to True to enable HTML parsing of the message.
                            Set to False for plain text.
                        example: True
                    sound:
                        type: string
                        description: |
                            The name of a supported sound to override your 
                            default sound choice. All options can be found 
                            here: https://pushover.net/api#sounds 
                        example: bike
                    title:
                        type: string
                        description: |
                            Your message's title, otherwise your app's name is 
                            used.
                        example: A backup job has started.
                    ttl:
                        type: integer
                        description: |
                            The number of seconds that the message will live, 
                            before being deleted automatically. The ttl 
                            parameter is ignored for messages with a priority.
                            value of 2.
                        example: 3600
                    url:
                        type: string
                        description: |
                            A supplementary URL to show with your message.
                        example: https://pushover.net/apps/xxxxx-borgbackup
                    url_title:
                        type: string
                        description: |
                            A title for the URL specified as the url parameter,
                            otherwise just the URL is shown.
                        example: Pushover Link
            states:
                type: array
                items:
                    type: string
                    enum:
                        - start
                        - finish
                        - fail
                    uniqueItems: true
                description: |
                    List of one or more monitoring states to ping for: "start",
                    "finish", and/or "fail". Defaults to pinging for failure
                    only.
                example:
                    - start
                    - finish
    zabbix:
        type: object
        additionalProperties: false
        required:
            - server
        properties:
            itemid:
                type: integer
                description: |
                    The ID of the Zabbix item used for collecting data.
                    Unique across the entire Zabbix system.
                example: 55105
            host:
                type: string
                description: |
                    Host name where the item is stored. Required if "itemid"
                    is not set.
                example: borg-server
            key:
                type: string
                description: |
                    Key of the host where the item is stored. Required if
                    "itemid" is not set.
                example: borg.status
            server:
                type: string
                description: |
                    The API endpoint URL of your Zabbix instance, usually ending
                    with "/api_jsonrpc.php". Required.
                example: https://zabbix.your-domain.com
            username:
                type: string
                description: |
                    The username used for authentication. Not needed if using
                    an API key. Supports the "{credential ...}" syntax.
                example: testuser
            password:
                type: string
                description: |
                    The password used for authentication. Not needed if using
                    an API key. Supports the "{credential ...}" syntax.
                example: fakepassword
            api_key:
                type: string
                description: |
                    The API key used for authentication. Not needed if using an
                    username/password. Supports the "{credential ...}" syntax.
                example: fakekey
            start:
                type: object
                properties:
                    value:
                        type: ["integer", "string"]
                        description: |
                            The value to set the item to on start.
                        example: STARTED
            finish:
                type: object
                properties:
                    value:
                        type: ["integer", "string"]
                        description: |
                            The value to set the item to on finish.
                        example: FINISH
            fail:
                type: object
                properties:
                    value:
                        type: ["integer", "string"]
                        description: |
                            The value to set the item to on fail.
                        example: ERROR
            states:
                type: array
                items:
                    type: string
                    enum:
                        - start
                        - finish
                        - fail
                    uniqueItems: true
                description: |
                    List of one or more monitoring states to ping for: "start",
                    "finish", and/or "fail". Defaults to pinging for failure
                    only.
                example:
                    - start
                    - finish
    apprise:
        type: object
        required: ['services']
        additionalProperties: false
        properties:
            services:
                type: array
                items:
                    type: object
                    required:
                        - url
                        - label
                    properties:
                        url:
                            type: string
                            description: URL of this Apprise service.
                            example: "gotify://hostname/token"
                        label:
                            type: string
                            description: |
                                Label used in borgmatic logs for this Apprise
                                service.
                            example: gotify
                description: |
                    A list of Apprise services to publish to with URLs and
                    labels. The labels are used for logging. A full list of
                    services and their configuration can be found at
                    https://github.com/caronc/apprise/wiki.
                example:
                    - url: "kodi://user@hostname"
                      label: kodi
                    - url: "line://Token@User"
                      label: line
            send_logs:
                type: boolean
                description: |
                    Send borgmatic logs to Apprise services as part the
                    "finish", "fail", and "log" states. Defaults to true.
                example: false
            logs_size_limit:
                type: integer
                description: |
                    Number of bytes of borgmatic logs to send to Apprise
                    services. Set to 0 to send all logs and disable this
                    truncation. Defaults to 1500.
                example: 100000
            start:
                type: object
                required: ['body']
                properties:
                    title:
                        type: string
                        description: |
                            Specify the message title. If left unspecified, no
                            title is sent.
                        example: Ping!
                    body:
                        type: string
                        description: |
                            Specify the message body.
                        example: Starting backup process.
            finish:
                type: object
                required: ['body']
                properties:
                    title:
                        type: string
                        description: |
                            Specify the message title. If left unspecified, no
                            title is sent.
                        example: Ping!
                    body:
                        type: string
                        description: |
                            Specify the message body.
                        example: Backups successfully made.
            fail:
                type: object
                required: ['body']
                properties:
                    title:
                        type: string
                        description: |
                            Specify the message title. If left unspecified, no
                            title is sent.
                        example: Ping!
                    body:
                        type: string
                        description: |
                            Specify the message body.
                        example: Your backups have failed.
            log:
                type: object
                required: ['body']
                properties:
                    title:
                        type: string
                        description: |
                            Specify the message title. If left unspecified, no
                            title is sent.
                        example: Ping!
                    body:
                        type: string
                        description: |
                            Specify the message body.
                        example: Here is some info about your backups.
            states:
                type: array
                items:
                    type: string
                    enum:
                        - start
                        - finish
                        - fail
                        - log
                    uniqueItems: true
                description: |
                    List of one or more monitoring states to ping for:
                    "start", "finish", "fail", and/or "log". Defaults to
                    pinging for failure only. For each selected state,
                    corresponding configuration for the message title and body
                    should be given. If any is left unspecified, a generic
                    message is emitted instead.
                example:
                    - start
                    - finish

    healthchecks:
        type: object
        required: ['ping_url']
        additionalProperties: false
        properties:
            ping_url:
                type: string
                description: |
                    Healthchecks ping URL or UUID to notify when a backup
                    begins, ends, errors, or to send only logs.
                example: https://hc-ping.com/your-uuid-here
            verify_tls:
                type: boolean
                description: |
                    Verify the TLS certificate of the ping URL host. Defaults to
                    true.
                example: false
            send_logs:
                type: boolean
                description: |
                    Send borgmatic logs to Healthchecks as part the "finish",
                    "fail", and "log" states. Defaults to true.
                example: false
            ping_body_limit:
                type: integer
                description: |
                    Number of bytes of borgmatic logs to send to Healthchecks,
                    ideally the same as PING_BODY_LIMIT configured on the
                    Healthchecks server. Set to 0 to send all logs and disable
                    this truncation. Defaults to 100000.
                example: 200000
            states:
                type: array
                items:
                    type: string
                    enum:
                        - start
                        - finish
                        - fail
                        - log
                    uniqueItems: true
                description: |
                    List of one or more monitoring states to ping for: "start",
                    "finish", "fail", and/or "log". Defaults to pinging for all
                    states.
                example:
                    - finish
            create_slug:
                type: boolean
                description: |
                    Create the check if it does not exist. Only works with
                    the slug URL scheme (https://hc-ping.com/<ping-key>/<slug>
                    as opposed to https://hc-ping.com/<uuid>).
                    Defaults to false.
                example: true
        description: |
            Configuration for a monitoring integration with Healthchecks. Create
            an account at https://healthchecks.io (or self-host Healthchecks) if
            you'd like to use this service. See borgmatic monitoring
            documentation for details.
    uptime_kuma:
        type: object
        required: ['push_url']
        additionalProperties: false
        properties:
            push_url:
                type: string
                description: |
                  Uptime Kuma push URL without query string (do not include the
                  question mark or anything after it).
                example: https://example.uptime.kuma/api/push/abcd1234
            states:
                type: array
                items:
                    type: string
                    enum:
                        - start
                        - finish
                        - fail
                    uniqueItems: true
                description: |
                    List of one or more monitoring states to push for: "start",
                    "finish", and/or "fail". Defaults to pushing for all
                    states.
                example:
                    - start
                    - finish
                    - fail
            verify_tls:
                type: boolean
                description: |
                    Verify the TLS certificate of the push URL host. Defaults to
                    true.
                example: false
        description: |
            Configuration for a monitoring integration with Uptime Kuma using
            the Push monitor type.
            See more information here: https://uptime.kuma.pet
    cronitor:
        type: object
        required: ['ping_url']
        additionalProperties: false
        properties:
            ping_url:
                type: string
                description: |
                    Cronitor ping URL to notify when a backup begins,
                    ends, or errors.
                example: https://cronitor.link/d3x0c1
        description: |
            Configuration for a monitoring integration with Cronitor. Create an
            account at https://cronitor.io if you'd like to use this service.
            See borgmatic monitoring documentation for details.
    pagerduty:
        type: object
        required: ['integration_key']
        additionalProperties: false
        properties:
            integration_key:
                type: string
                description: |
                    PagerDuty integration key used to notify PagerDuty when a
                    backup errors. Supports the "{credential ...}" syntax.
                example: a177cad45bd374409f78906a810a3074
            send_logs:
                type: boolean
                description: |
                    Send borgmatic logs to PagerDuty when a backup errors.
                    Defaults to true.
                example: false
        description: |
            Configuration for a monitoring integration with PagerDuty. Create an
            account at https://www.pagerduty.com if you'd like to use this
            service. See borgmatic monitoring documentation for details.
    cronhub:
        type: object
        required: ['ping_url']
        additionalProperties: false
        properties:
            ping_url:
                type: string
                description: |
                    Cronhub ping URL to notify when a backup begins,
                    ends, or errors.
                example: https://cronhub.io/ping/1f5e3410-254c-5587
        description: |
            Configuration for a monitoring integration with Cronhub. Create an
            account at https://cronhub.io if you'd like to use this service. See
            borgmatic monitoring documentation for details.
    loki:
        type: object
        required: ['url', 'labels']
        additionalProperties: false
        properties:
            url:
                type: string
                description: |
                    Grafana loki log URL to notify when a backup begins,
                    ends, or fails.
                example: "http://localhost:3100/loki/api/v1/push"
            labels:
                type: object
                additionalProperties:
                    type: string
                description: |
                    Allows setting custom labels for the logging stream. At
                    least one label is required. "__hostname" gets replaced by
                    the machine hostname automatically. "__config" gets replaced
                    by the name of the configuration file. "__config_path" gets
                    replaced by the full path of the configuration file.
                example:
                    app: "borgmatic"
                    config: "__config"
                    hostname: "__hostname"
        description: |
            Configuration for a monitoring integration with Grafana Loki. You
            can send the logs to a self-hosted instance or create an account at
            https://grafana.com/auth/sign-up/create-user. See borgmatic
            monitoring documentation for details.
    sentry:
        type: object
        required: ['data_source_name_url', 'monitor_slug']
        additionalProperties: false
        properties:
            data_source_name_url:
                type: string
                description: |
                    Sentry Data Source Name (DSN) URL, associated with a
                    particular Sentry project. Used to construct a cron URL,
                    notified when a backup begins, ends, or errors.
                example: https://5f80ec@o294220.ingest.us.sentry.io/203069
            monitor_slug:
                type: string
                description: |
                    Sentry monitor slug, associated with a particular Sentry
                    project monitor. Used along with the data source name URL to
                    construct a cron URL.
                example: mymonitor
            states:
                type: array
                items:
                    type: string
                    enum:
                        - start
                        - finish
                        - fail
                    uniqueItems: true
                description: |
                    List of one or more monitoring states to ping for: "start",
                    "finish", and/or "fail". Defaults to pinging for all states.
                example:
                    - start
                    - finish
        description: |
            Configuration for a monitoring integration with Sentry. You can use
            a self-hosted instance via https://develop.sentry.dev/self-hosted/
            or create a cloud-hosted account at https://sentry.io. See borgmatic
            monitoring documentation for details.
    zfs:
        type: ["object", "null"]
        additionalProperties: false
        properties:
            zfs_command:
                type: string
                description: |
                    Command to use instead of "zfs".
                example: /usr/local/bin/zfs
            mount_command:
                type: string
                description: |
                    Command to use instead of "mount".
                example: /usr/local/bin/mount
            umount_command:
                type: string
                description: |
                    Command to use instead of "umount".
                example: /usr/local/bin/umount
        description: |
            Configuration for integration with the ZFS filesystem.
    btrfs:
        type: ["object", "null"]
        additionalProperties: false
        properties:
            btrfs_command:
                type: string
                description: |
                    Command to use instead of "btrfs".
                example: /usr/local/bin/btrfs
            findmnt_command:
                type: string
                description: |
                    Command to use instead of "findmnt".
                example: /usr/local/bin/findmnt
        description: |
            Configuration for integration with the Btrfs filesystem.
    lvm:
        type: ["object", "null"]
        additionalProperties: false
        properties:
            snapshot_size:
                type: string
                description: |
                    Size to allocate for each snapshot taken, including the
                    units to use for that size. Defaults to "10%ORIGIN" (10%
                    of the size of logical volume being snapshotted). See the
                    lvcreate "--size" and "--extents" documentation for more
                    information:
                    https://www.man7.org/linux/man-pages/man8/lvcreate.8.html
                example: 5GB
            lvcreate_command:
                type: string
                description: |
                    Command to use instead of "lvcreate".
                example: /usr/local/bin/lvcreate
            lvremove_command:
                type: string
                description: |
                    Command to use instead of "lvremove".
                example: /usr/local/bin/lvremove
            lvs_command:
                type: string
                description: |
                    Command to use instead of "lvs".
                example: /usr/local/bin/lvs
            lsblk_command:
                type: string
                description: |
                    Command to use instead of "lsblk".
                example: /usr/local/bin/lsblk
            mount_command:
                type: string
                description: |
                    Command to use instead of "mount".
                example: /usr/local/bin/mount
            umount_command:
                type: string
                description: |
                    Command to use instead of "umount".
                example: /usr/local/bin/umount
        description: |
            Configuration for integration with Linux LVM (Logical Volume
            Manager).
    container:
        type: object
        additionalProperties: false
        properties:
            secrets_directory:
                type: string
                description: |
                    Secrets directory to use instead of "/run/secrets".
                example: /path/to/secrets
        description: |
            Configuration for integration with Docker or Podman secrets.
    keepassxc:
        type: object
        additionalProperties: false
        properties:
            keepassxc_cli_command:
                type: string
                description: |
                    Command to use instead of "keepassxc-cli".
                example: /usr/local/bin/keepassxc-cli
        description: |
            Configuration for integration with the KeePassXC password manager.<|MERGE_RESOLUTION|>--- conflicted
+++ resolved
@@ -1664,17 +1664,6 @@
                         Path to the SQLite database file to restore to. Defaults
                         to the "path" option.
                     example: /var/lib/sqlite/users.db
-<<<<<<< HEAD
-        description: |
-            List of one or more SQLite databases to dump before creating a
-            backup, run once per configuration file. The database dumps are
-            added to your source directories at runtime and streamed directly to
-            Borg. Requires the sqlite3 command. See https://sqlite.org/cli.html
-            for details.
-        example:
-            - name: users
-              path: /var/lib/db.sqlite
-=======
                 sqlite_command:
                     type: string
                     description: |
@@ -1693,7 +1682,15 @@
                         sqlite3 version (e.g., one inside a running container). 
                         Defaults to "sqlite3".
                     example: docker exec sqlite_container sqlite3
->>>>>>> c926f0bd
+        description: |
+            List of one or more SQLite databases to dump before creating a
+            backup, run once per configuration file. The database dumps are
+            added to your source directories at runtime and streamed directly to
+            Borg. Requires the sqlite3 command. See https://sqlite.org/cli.html
+            for details.
+        example:
+            - name: users
+              path: /var/lib/db.sqlite
     mongodb_databases:
         type: array
         items:
