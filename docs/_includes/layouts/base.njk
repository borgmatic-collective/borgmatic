--- conflicted
+++ resolved
@@ -4,12 +4,8 @@
 		<meta charset="utf-8">
 		<meta name="viewport" content="width=device-width, initial-scale=1.0">
                 <meta name="generator" content="{{ eleventy.generator }}">
-<<<<<<< HEAD
 		<link rel="icon" href="https://torsion.org/borgmatic/static/borgmatic.png" type="image/x-icon">
-		<title>borgmatic - {{ subtitle + ' - ' if subtitle}}{{ title }}</title>
-=======
 		<title>borgmatic{% if subtitle or title %} - {% endif %}{{ subtitle + ' - ' if subtitle}}{{ title }}</title>
->>>>>>> 6d7dc378
 {%- set css %}
 {% include 'index.css' %}
 {% include 'components/lists.css' %}
