--- conflicted
+++ resolved
@@ -653,7 +653,6 @@
     )
 
 
-<<<<<<< HEAD
 def test_extract_archive_with_log_json_and_progress_calls_borg_with_both_flags():
     flexmock(module.os.path).should_receive('abspath').and_return('repo')
     flexmock(module.environment).should_receive('make_environment')
@@ -661,51 +660,53 @@
     flexmock(module).should_receive('execute_command').with_args(
         ('borg', 'extract', '--log-json', '--progress', 'repo::archive'),
         output_file=module.DO_NOT_CAPTURE,
-=======
-def test_extract_archive_calls_borg_with_extract_to_stdout_returns_process():
-    flexmock(module.os.path).should_receive('abspath').and_return('repo')
-    process = flexmock()
-    flexmock(module.environment).should_receive('make_environment')
-    flexmock(module.borgmatic.config.paths).should_receive('get_working_directory').and_return(None)
-    flexmock(module).should_receive('execute_command').with_args(
-        ('borg', 'extract', '--stdout', 'repo::archive'),
-        output_file=module.subprocess.PIPE,
-        run_to_completion=False,
->>>>>>> ec8168af
         environment=None,
         working_directory=None,
         borg_local_path='borg',
         borg_exit_codes=None,
-<<<<<<< HEAD
     ).once()
-=======
+    flexmock(module.feature).should_receive('available').and_return(True)
+    flexmock(module.borgmatic.config.paths).should_receive('get_working_directory').and_return(None)
+    flexmock(module.flags).should_receive('make_repository_archive_flags').and_return(
+        ('repo::archive',),
+    )
+    flexmock(module.borgmatic.config.validate).should_receive(
+        'normalize_repository_path',
+    ).and_return('repo')
+
+    module.extract_archive(
+        dry_run=False,
+        repository='repo',
+        archive='archive',
+        paths=None,
+        config={'log_json': True, 'progress': True},
+        local_borg_version='1.2.3',
+        global_arguments=flexmock(),
+    )
+
+
+def test_extract_archive_calls_borg_with_extract_to_stdout_returns_process():
+    flexmock(module.os.path).should_receive('abspath').and_return('repo')
+    process = flexmock()
+    flexmock(module.environment).should_receive('make_environment')
+    flexmock(module.borgmatic.config.paths).should_receive('get_working_directory').and_return(None)
+    flexmock(module).should_receive('execute_command').with_args(
+        ('borg', 'extract', '--log-json', '--stdout', 'repo::archive'),
+        output_file=module.subprocess.PIPE,
+        run_to_completion=False,
+        environment=None,
+        working_directory=None,
+        borg_local_path='borg',
+        borg_exit_codes=None,
     ).and_return(process).once()
->>>>>>> ec8168af
-    flexmock(module.feature).should_receive('available').and_return(True)
-    flexmock(module.borgmatic.config.paths).should_receive('get_working_directory').and_return(None)
-    flexmock(module.flags).should_receive('make_repository_archive_flags').and_return(
-        ('repo::archive',),
-    )
-    flexmock(module.borgmatic.config.validate).should_receive(
-        'normalize_repository_path',
-    ).and_return('repo')
-<<<<<<< HEAD
-
-    module.extract_archive(
-        dry_run=False,
-        repository='repo',
-        archive='archive',
-        paths=None,
-        config={'log_json': True, 'progress': True},
-        local_borg_version='1.2.3',
-        global_arguments=flexmock(),
-    )
-
-
-def test_extract_archive_with_progress_and_extract_to_stdout_raises():
-    flexmock(module).should_receive('execute_command').never()
-=======
->>>>>>> ec8168af
+    flexmock(module.feature).should_receive('available').and_return(True)
+    flexmock(module.borgmatic.config.paths).should_receive('get_working_directory').and_return(None)
+    flexmock(module.flags).should_receive('make_repository_archive_flags').and_return(
+        ('repo::archive',),
+    )
+    flexmock(module.borgmatic.config.validate).should_receive(
+        'normalize_repository_path',
+    ).and_return('repo')
 
     assert (
         module.extract_archive(
@@ -728,7 +729,7 @@
     flexmock(module.environment).should_receive('make_environment')
     flexmock(module.borgmatic.config.paths).should_receive('get_working_directory').and_return(None)
     flexmock(module).should_receive('execute_command').with_args(
-        ('borg', 'extract', '--log-json', '--stdout', 'repo::archive'),
+        ('borg', 'extract', '--stdout', 'repo::archive'),
         output_file=module.subprocess.PIPE,
         run_to_completion=False,
         environment=None,
