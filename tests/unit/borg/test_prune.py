import logging
from collections import OrderedDict

from flexmock import flexmock

from borgmatic.borg import prune as module

from ..test_verbosity import insert_logging_mock


def insert_execute_command_mock(prune_command, output_log_level):
    flexmock(module.environment).should_receive('make_environment')
    flexmock(module).should_receive('execute_command').with_args(
        prune_command,
        output_log_level=output_log_level,
        borg_local_path=prune_command[0],
        extra_environment=None,
    ).once()


BASE_PRUNE_FLAGS = ('--keep-daily', '1', '--keep-weekly', '2', '--keep-monthly', '3')


def test_make_prune_flags_returns_flags_from_config():
    retention_config = OrderedDict((('keep_daily', 1), ('keep_weekly', 2), ('keep_monthly', 3)))
    flexmock(module.feature).should_receive('available').and_return(True)
    flexmock(module.flags).should_receive('make_match_archives_flags').and_return(())

    result = module.make_prune_flags({}, retention_config, local_borg_version='1.2.3')

    assert result == BASE_PRUNE_FLAGS


def test_make_prune_flags_accepts_prefix_with_placeholders():
    retention_config = OrderedDict(
        (('keep_daily', 1), ('prefix', 'Documents_{hostname}-{now}'))  # noqa: FS003
    )
    flexmock(module.feature).should_receive('available').and_return(True)
    flexmock(module.flags).should_receive('make_match_archives_flags').and_return(())

    result = module.make_prune_flags({}, retention_config, local_borg_version='1.2.3')

    expected = (
        '--keep-daily',
        '1',
        '--match-archives',
        'sh:Documents_{hostname}-{now}*',  # noqa: FS003
    )

    assert result == expected


def test_make_prune_flags_with_prefix_without_borg_features_uses_glob_archives():
    retention_config = OrderedDict(
        (('keep_daily', 1), ('prefix', 'Documents_{hostname}-{now}'))  # noqa: FS003
    )
    flexmock(module.feature).should_receive('available').and_return(False)
    flexmock(module.flags).should_receive('make_match_archives_flags').and_return(())

    result = module.make_prune_flags({}, retention_config, local_borg_version='1.2.3')

    expected = (
        '--keep-daily',
        '1',
        '--glob-archives',
        'Documents_{hostname}-{now}*',  # noqa: FS003
    )

    assert result == expected


def test_make_prune_flags_prefers_prefix_to_archive_name_format():
    storage_config = {'archive_name_format': 'bar-{now}'}  # noqa: FS003
    retention_config = OrderedDict((('keep_daily', 1), ('prefix', 'bar-')))
    flexmock(module.feature).should_receive('available').and_return(True)
    flexmock(module.flags).should_receive('make_match_archives_flags').never()

    result = module.make_prune_flags(storage_config, retention_config, local_borg_version='1.2.3')

    expected = (
        '--keep-daily',
        '1',
        '--match-archives',
        'sh:bar-*',  # noqa: FS003
    )

    assert result == expected


def test_make_prune_flags_without_prefix_uses_archive_name_format_instead():
    storage_config = {'archive_name_format': 'bar-{now}'}  # noqa: FS003
    retention_config = OrderedDict((('keep_daily', 1), ('prefix', None)))
    flexmock(module.feature).should_receive('available').and_return(True)
    flexmock(module.flags).should_receive('make_match_archives_flags').with_args(
        None, 'bar-{now}', '1.2.3'  # noqa: FS003
    ).and_return(('--match-archives', 'sh:bar-*'))

    result = module.make_prune_flags(storage_config, retention_config, local_borg_version='1.2.3')

    expected = (
        '--keep-daily',
        '1',
        '--match-archives',
        'sh:bar-*',  # noqa: FS003
    )

    assert result == expected


PRUNE_COMMAND = ('borg', 'prune', '--keep-daily', '1', '--keep-weekly', '2', '--keep-monthly', '3')


def test_prune_archives_calls_borg_with_flags():
    flexmock(module.borgmatic.logger).should_receive('add_custom_log_levels')
    flexmock(module.logging).ANSWER = module.borgmatic.logger.ANSWER
    flexmock(module).should_receive('make_prune_flags').and_return(BASE_PRUNE_FLAGS)
    flexmock(module.flags).should_receive('make_repository_flags').and_return(('repo',))
    insert_execute_command_mock(PRUNE_COMMAND + ('repo',), logging.INFO)

    prune_arguments = flexmock(stats=False, list_archives=False)
    module.prune_archives(
        dry_run=False,
        repository_path='repo',
        storage_config={},
        retention_config=flexmock(),
        local_borg_version='1.2.3',
<<<<<<< HEAD
        prune_arguments=prune_arguments,
=======
        global_arguments=flexmock(log_json=False),
>>>>>>> 833796d1
    )


def test_prune_archives_with_log_info_calls_borg_with_info_flag():
    flexmock(module.borgmatic.logger).should_receive('add_custom_log_levels')
    flexmock(module.logging).ANSWER = module.borgmatic.logger.ANSWER
    flexmock(module).should_receive('make_prune_flags').and_return(BASE_PRUNE_FLAGS)
    flexmock(module.flags).should_receive('make_repository_flags').and_return(('repo',))
    insert_execute_command_mock(PRUNE_COMMAND + ('--info', 'repo'), logging.INFO)
    insert_logging_mock(logging.INFO)

    prune_arguments = flexmock(stats=False, list_archives=False)
    module.prune_archives(
        repository_path='repo',
        storage_config={},
        dry_run=False,
        retention_config=flexmock(),
        local_borg_version='1.2.3',
<<<<<<< HEAD
        prune_arguments=prune_arguments,
=======
        global_arguments=flexmock(log_json=False),
>>>>>>> 833796d1
    )


def test_prune_archives_with_log_debug_calls_borg_with_debug_flag():
    flexmock(module.borgmatic.logger).should_receive('add_custom_log_levels')
    flexmock(module.logging).ANSWER = module.borgmatic.logger.ANSWER
    flexmock(module).should_receive('make_prune_flags').and_return(BASE_PRUNE_FLAGS)
    flexmock(module.flags).should_receive('make_repository_flags').and_return(('repo',))
    insert_execute_command_mock(PRUNE_COMMAND + ('--debug', '--show-rc', 'repo'), logging.INFO)
    insert_logging_mock(logging.DEBUG)

    prune_arguments = flexmock(stats=False, list_archives=False)
    module.prune_archives(
        repository_path='repo',
        storage_config={},
        dry_run=False,
        retention_config=flexmock(),
        local_borg_version='1.2.3',
<<<<<<< HEAD
        prune_arguments=prune_arguments,
=======
        global_arguments=flexmock(log_json=False),
>>>>>>> 833796d1
    )


def test_prune_archives_with_dry_run_calls_borg_with_dry_run_flag():
    flexmock(module.borgmatic.logger).should_receive('add_custom_log_levels')
    flexmock(module.logging).ANSWER = module.borgmatic.logger.ANSWER
    flexmock(module).should_receive('make_prune_flags').and_return(BASE_PRUNE_FLAGS)
    flexmock(module.flags).should_receive('make_repository_flags').and_return(('repo',))
    insert_execute_command_mock(PRUNE_COMMAND + ('--dry-run', 'repo'), logging.INFO)

    prune_arguments = flexmock(stats=False, list_archives=False)
    module.prune_archives(
        repository_path='repo',
        storage_config={},
        dry_run=True,
        retention_config=flexmock(),
        local_borg_version='1.2.3',
<<<<<<< HEAD
        prune_arguments=prune_arguments,
=======
        global_arguments=flexmock(log_json=False),
>>>>>>> 833796d1
    )


def test_prune_archives_with_local_path_calls_borg_via_local_path():
    flexmock(module.borgmatic.logger).should_receive('add_custom_log_levels')
    flexmock(module.logging).ANSWER = module.borgmatic.logger.ANSWER
    flexmock(module).should_receive('make_prune_flags').and_return(BASE_PRUNE_FLAGS)
    flexmock(module.flags).should_receive('make_repository_flags').and_return(('repo',))
    insert_execute_command_mock(('borg1',) + PRUNE_COMMAND[1:] + ('repo',), logging.INFO)

    prune_arguments = flexmock(stats=False, list_archives=False)
    module.prune_archives(
        dry_run=False,
        repository_path='repo',
        storage_config={},
        retention_config=flexmock(),
        local_borg_version='1.2.3',
        global_arguments=flexmock(log_json=False),
        local_path='borg1',
        prune_arguments=prune_arguments,
    )


def test_prune_archives_with_remote_path_calls_borg_with_remote_path_flags():
    flexmock(module.borgmatic.logger).should_receive('add_custom_log_levels')
    flexmock(module.logging).ANSWER = module.borgmatic.logger.ANSWER
    flexmock(module).should_receive('make_prune_flags').and_return(BASE_PRUNE_FLAGS)
    flexmock(module.flags).should_receive('make_repository_flags').and_return(('repo',))
    insert_execute_command_mock(PRUNE_COMMAND + ('--remote-path', 'borg1', 'repo'), logging.INFO)

    prune_arguments = flexmock(stats=False, list_archives=False)
    module.prune_archives(
        dry_run=False,
        repository_path='repo',
        storage_config={},
        retention_config=flexmock(),
        local_borg_version='1.2.3',
        global_arguments=flexmock(log_json=False),
        remote_path='borg1',
        prune_arguments=prune_arguments,
    )


def test_prune_archives_with_stats_calls_borg_with_stats_flag_and_answer_output_log_level():
    flexmock(module.borgmatic.logger).should_receive('add_custom_log_levels')
    flexmock(module.logging).ANSWER = module.borgmatic.logger.ANSWER
    flexmock(module).should_receive('make_prune_flags').and_return(BASE_PRUNE_FLAGS)
    flexmock(module.flags).should_receive('make_repository_flags').and_return(('repo',))
    insert_execute_command_mock(PRUNE_COMMAND + ('--stats', 'repo'), module.borgmatic.logger.ANSWER)

    prune_arguments = flexmock(stats=True, list_archives=False)
    module.prune_archives(
        dry_run=False,
        repository_path='repo',
        storage_config={},
        retention_config=flexmock(),
        local_borg_version='1.2.3',
<<<<<<< HEAD
        prune_arguments=prune_arguments,
=======
        global_arguments=flexmock(log_json=False),
        stats=True,
>>>>>>> 833796d1
    )


def test_prune_archives_with_files_calls_borg_with_list_flag_and_answer_output_log_level():
    flexmock(module.borgmatic.logger).should_receive('add_custom_log_levels')
    flexmock(module.logging).ANSWER = module.borgmatic.logger.ANSWER
    flexmock(module).should_receive('make_prune_flags').and_return(BASE_PRUNE_FLAGS)
    flexmock(module.flags).should_receive('make_repository_flags').and_return(('repo',))
    insert_execute_command_mock(PRUNE_COMMAND + ('--list', 'repo'), module.borgmatic.logger.ANSWER)

    prune_arguments = flexmock(stats=False, list_archives=True)
    module.prune_archives(
        dry_run=False,
        repository_path='repo',
        storage_config={},
        retention_config=flexmock(),
        local_borg_version='1.2.3',
<<<<<<< HEAD
        prune_arguments=prune_arguments,
=======
        global_arguments=flexmock(log_json=False),
        list_archives=True,
>>>>>>> 833796d1
    )


def test_prune_archives_with_umask_calls_borg_with_umask_flags():
    flexmock(module.borgmatic.logger).should_receive('add_custom_log_levels')
    flexmock(module.logging).ANSWER = module.borgmatic.logger.ANSWER
    storage_config = {'umask': '077'}
    flexmock(module).should_receive('make_prune_flags').and_return(BASE_PRUNE_FLAGS)
    flexmock(module.flags).should_receive('make_repository_flags').and_return(('repo',))
    insert_execute_command_mock(PRUNE_COMMAND + ('--umask', '077', 'repo'), logging.INFO)

    prune_arguments = flexmock(stats=False, list_archives=False)
    module.prune_archives(
        dry_run=False,
        repository_path='repo',
        storage_config=storage_config,
        retention_config=flexmock(),
        local_borg_version='1.2.3',
<<<<<<< HEAD
        prune_arguments=prune_arguments,
=======
        global_arguments=flexmock(log_json=False),
>>>>>>> 833796d1
    )


def test_prune_archives_with_log_json_calls_borg_with_log_json_flag():
    flexmock(module.borgmatic.logger).should_receive('add_custom_log_levels')
    flexmock(module.logging).ANSWER = module.borgmatic.logger.ANSWER
    flexmock(module).should_receive('make_prune_flags').and_return(BASE_PRUNE_FLAGS)
    flexmock(module.flags).should_receive('make_repository_flags').and_return(('repo',))
    insert_execute_command_mock(PRUNE_COMMAND + ('--log-json', 'repo'), logging.INFO)

    module.prune_archives(
        dry_run=False,
        repository_path='repo',
        storage_config={},
        retention_config=flexmock(),
        local_borg_version='1.2.3',
        global_arguments=flexmock(log_json=True),
    )


def test_prune_archives_with_lock_wait_calls_borg_with_lock_wait_flags():
    flexmock(module.borgmatic.logger).should_receive('add_custom_log_levels')
    flexmock(module.logging).ANSWER = module.borgmatic.logger.ANSWER
    storage_config = {'lock_wait': 5}
    flexmock(module).should_receive('make_prune_flags').and_return(BASE_PRUNE_FLAGS)
    flexmock(module.flags).should_receive('make_repository_flags').and_return(('repo',))
    insert_execute_command_mock(PRUNE_COMMAND + ('--lock-wait', '5', 'repo'), logging.INFO)

    prune_arguments = flexmock(stats=False, list_archives=False)
    module.prune_archives(
        dry_run=False,
        repository_path='repo',
        storage_config=storage_config,
        retention_config=flexmock(),
        local_borg_version='1.2.3',
<<<<<<< HEAD
        prune_arguments=prune_arguments,
=======
        global_arguments=flexmock(log_json=False),
>>>>>>> 833796d1
    )


def test_prune_archives_with_extra_borg_options_calls_borg_with_extra_options():
    flexmock(module.borgmatic.logger).should_receive('add_custom_log_levels')
    flexmock(module.logging).ANSWER = module.borgmatic.logger.ANSWER
    flexmock(module).should_receive('make_prune_flags').and_return(BASE_PRUNE_FLAGS)
    flexmock(module.flags).should_receive('make_repository_flags').and_return(('repo',))
    insert_execute_command_mock(PRUNE_COMMAND + ('--extra', '--options', 'repo'), logging.INFO)

    prune_arguments = flexmock(stats=False, list_archives=False)
    module.prune_archives(
        dry_run=False,
        repository_path='repo',
        storage_config={'extra_borg_options': {'prune': '--extra --options'}},
        retention_config=flexmock(),
        local_borg_version='1.2.3',
<<<<<<< HEAD
        prune_arguments=prune_arguments,
    )


def test_prune_archives_with_date_based_matching_calls_borg_with_date_based_flags():
    flexmock(module.borgmatic.logger).should_receive('add_custom_log_levels')
    flexmock(module.logging).ANSWER = module.borgmatic.logger.ANSWER
    flexmock(module).should_receive('make_prune_flags').and_return(BASE_PRUNE_FLAGS)
    flexmock(module.flags).should_receive('make_repository_flags').and_return(('repo',))
    insert_execute_command_mock(
        PRUNE_COMMAND
        + ('--newer', '1d', '--newest', '1y', '--older', '1m', '--oldest', '1w', 'repo'),
        logging.INFO,
    )

    prune_arguments = flexmock(
        stats=False, list_archives=False, newer='1d', newest='1y', older='1m', oldest='1w'
    )
    module.prune_archives(
        dry_run=False,
        repository_path='repo',
        storage_config={},
        retention_config=flexmock(),
        local_borg_version='1.2.3',
        prune_arguments=prune_arguments,
=======
        global_arguments=flexmock(log_json=False),
>>>>>>> 833796d1
    )<|MERGE_RESOLUTION|>--- conflicted
+++ resolved
@@ -124,11 +124,8 @@
         storage_config={},
         retention_config=flexmock(),
         local_borg_version='1.2.3',
-<<<<<<< HEAD
-        prune_arguments=prune_arguments,
-=======
-        global_arguments=flexmock(log_json=False),
->>>>>>> 833796d1
+        global_arguments=flexmock(log_json=False),
+        prune_arguments=prune_arguments,
     )
 
 
@@ -147,11 +144,8 @@
         dry_run=False,
         retention_config=flexmock(),
         local_borg_version='1.2.3',
-<<<<<<< HEAD
-        prune_arguments=prune_arguments,
-=======
-        global_arguments=flexmock(log_json=False),
->>>>>>> 833796d1
+        global_arguments=flexmock(log_json=False),
+        prune_arguments=prune_arguments,
     )
 
 
@@ -170,11 +164,8 @@
         dry_run=False,
         retention_config=flexmock(),
         local_borg_version='1.2.3',
-<<<<<<< HEAD
-        prune_arguments=prune_arguments,
-=======
-        global_arguments=flexmock(log_json=False),
->>>>>>> 833796d1
+        global_arguments=flexmock(log_json=False),
+        prune_arguments=prune_arguments,
     )
 
 
@@ -192,11 +183,8 @@
         dry_run=True,
         retention_config=flexmock(),
         local_borg_version='1.2.3',
-<<<<<<< HEAD
-        prune_arguments=prune_arguments,
-=======
-        global_arguments=flexmock(log_json=False),
->>>>>>> 833796d1
+        global_arguments=flexmock(log_json=False),
+        prune_arguments=prune_arguments,
     )
 
 
@@ -254,12 +242,8 @@
         storage_config={},
         retention_config=flexmock(),
         local_borg_version='1.2.3',
-<<<<<<< HEAD
-        prune_arguments=prune_arguments,
-=======
-        global_arguments=flexmock(log_json=False),
-        stats=True,
->>>>>>> 833796d1
+        global_arguments=flexmock(log_json=False),
+        prune_arguments=prune_arguments,
     )
 
 
@@ -277,12 +261,8 @@
         storage_config={},
         retention_config=flexmock(),
         local_borg_version='1.2.3',
-<<<<<<< HEAD
-        prune_arguments=prune_arguments,
-=======
-        global_arguments=flexmock(log_json=False),
-        list_archives=True,
->>>>>>> 833796d1
+        global_arguments=flexmock(log_json=False),
+        prune_arguments=prune_arguments,
     )
 
 
@@ -301,11 +281,8 @@
         storage_config=storage_config,
         retention_config=flexmock(),
         local_borg_version='1.2.3',
-<<<<<<< HEAD
-        prune_arguments=prune_arguments,
-=======
-        global_arguments=flexmock(log_json=False),
->>>>>>> 833796d1
+        global_arguments=flexmock(log_json=False),
+        prune_arguments=prune_arguments,
     )
 
 
@@ -316,6 +293,7 @@
     flexmock(module.flags).should_receive('make_repository_flags').and_return(('repo',))
     insert_execute_command_mock(PRUNE_COMMAND + ('--log-json', 'repo'), logging.INFO)
 
+    prune_arguments = flexmock(stats=False, list_archives=False)
     module.prune_archives(
         dry_run=False,
         repository_path='repo',
@@ -323,6 +301,7 @@
         retention_config=flexmock(),
         local_borg_version='1.2.3',
         global_arguments=flexmock(log_json=True),
+        prune_arguments=prune_arguments,
     )
 
 
@@ -341,11 +320,8 @@
         storage_config=storage_config,
         retention_config=flexmock(),
         local_borg_version='1.2.3',
-<<<<<<< HEAD
-        prune_arguments=prune_arguments,
-=======
-        global_arguments=flexmock(log_json=False),
->>>>>>> 833796d1
+        global_arguments=flexmock(log_json=False),
+        prune_arguments=prune_arguments,
     )
 
 
@@ -363,7 +339,7 @@
         storage_config={'extra_borg_options': {'prune': '--extra --options'}},
         retention_config=flexmock(),
         local_borg_version='1.2.3',
-<<<<<<< HEAD
+        global_arguments=flexmock(log_json=False),
         prune_arguments=prune_arguments,
     )
 
@@ -371,12 +347,51 @@
 def test_prune_archives_with_date_based_matching_calls_borg_with_date_based_flags():
     flexmock(module.borgmatic.logger).should_receive('add_custom_log_levels')
     flexmock(module.logging).ANSWER = module.borgmatic.logger.ANSWER
-    flexmock(module).should_receive('make_prune_flags').and_return(BASE_PRUNE_FLAGS)
-    flexmock(module.flags).should_receive('make_repository_flags').and_return(('repo',))
-    insert_execute_command_mock(
-        PRUNE_COMMAND
-        + ('--newer', '1d', '--newest', '1y', '--older', '1m', '--oldest', '1w', 'repo'),
-        logging.INFO,
+    flexmock(module.flags).should_receive('make_flags').and_return(())
+    flexmock(module.flags).should_receive('make_match_archives_flags').and_return(())
+    flexmock(module).should_receive('make_prune_flags').and_return(BASE_PRUNE_FLAGS)
+    flexmock(module.flags).should_receive('make_flags_from_arguments').and_return(
+        (
+            '--newer',
+            '1d',
+            '--newest',
+            '1y',
+            '--older',
+            '1m',
+            '--oldest',
+            '1w',
+            '--match-archives',
+            None,
+        )
+    )
+    flexmock(module.flags).should_receive('make_repository_flags').and_return(('--repo', 'repo'))
+    flexmock(module.environment).should_receive('make_environment')
+    flexmock(module).should_receive('execute_command').with_args(
+        (
+            'borg',
+            'prune',
+            '--keep-daily',
+            '1',
+            '--keep-weekly',
+            '2',
+            '--keep-monthly',
+            '3',
+            '--newer',
+            '1d',
+            '--newest',
+            '1y',
+            '--older',
+            '1m',
+            '--oldest',
+            '1w',
+            '--match-archives',
+            None,
+            '--repo',
+            'repo',
+        ),
+        output_log_level=logging.INFO,
+        borg_local_path='borg',
+        extra_environment=None,
     )
 
     prune_arguments = flexmock(
@@ -388,8 +403,6 @@
         storage_config={},
         retention_config=flexmock(),
         local_borg_version='1.2.3',
-        prune_arguments=prune_arguments,
-=======
-        global_arguments=flexmock(log_json=False),
->>>>>>> 833796d1
+        global_arguments=flexmock(log_json=False),
+        prune_arguments=prune_arguments,
     )