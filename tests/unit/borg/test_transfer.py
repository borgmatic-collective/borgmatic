import logging

import pytest
from flexmock import flexmock

from borgmatic.borg import transfer as module

from ..test_verbosity import insert_logging_mock


def test_transfer_archives_calls_borg_with_flags():
    flexmock(module.borgmatic.logger).should_receive('add_custom_log_levels')
    flexmock(module.logging).ANSWER = module.borgmatic.logger.ANSWER
    flexmock(module.flags).should_receive('make_flags').and_return(())
    flexmock(module.flags).should_receive('make_match_archives_flags').and_return(())
    flexmock(module.flags).should_receive('make_flags_from_arguments').and_return(())
    flexmock(module.flags).should_receive('make_repository_flags').and_return(('--repo', 'repo'))
    flexmock(module.environment).should_receive('make_environment')
    flexmock(module).should_receive('execute_command').with_args(
        ('borg', 'transfer', '--repo', 'repo'),
        output_log_level=module.borgmatic.logger.ANSWER,
        output_file=None,
        borg_local_path='borg',
        extra_environment=None,
    )

    module.transfer_archives(
        dry_run=False,
        repository_path='repo',
        storage_config={},
        local_borg_version='2.3.4',
        transfer_arguments=flexmock(
            archive=None, progress=None, match_archives=None, source_repository=None
        ),
        global_arguments=flexmock(log_json=False),
    )


def test_transfer_archives_with_dry_run_calls_borg_with_dry_run_flag():
    flexmock(module.borgmatic.logger).should_receive('add_custom_log_levels')
    flexmock(module.logging).ANSWER = module.borgmatic.logger.ANSWER
    flexmock(module.flags).should_receive('make_flags').and_return(())
    flexmock(module.flags).should_receive('make_flags').with_args('dry-run', True).and_return(
        ('--dry-run',)
    )
    flexmock(module.flags).should_receive('make_match_archives_flags').and_return(())
    flexmock(module.flags).should_receive('make_flags_from_arguments').and_return(())
    flexmock(module.flags).should_receive('make_repository_flags').and_return(('--repo', 'repo'))
    flexmock(module.environment).should_receive('make_environment')
    flexmock(module).should_receive('execute_command').with_args(
        ('borg', 'transfer', '--repo', 'repo', '--dry-run'),
        output_log_level=module.borgmatic.logger.ANSWER,
        output_file=None,
        borg_local_path='borg',
        extra_environment=None,
    )

    module.transfer_archives(
        dry_run=True,
        repository_path='repo',
        storage_config={},
        local_borg_version='2.3.4',
        transfer_arguments=flexmock(
            archive=None, progress=None, match_archives=None, source_repository=None
        ),
        global_arguments=flexmock(log_json=False),
    )


def test_transfer_archives_with_log_info_calls_borg_with_info_flag():
    flexmock(module.borgmatic.logger).should_receive('add_custom_log_levels')
    flexmock(module.logging).ANSWER = module.borgmatic.logger.ANSWER
    flexmock(module.flags).should_receive('make_flags').and_return(())
    flexmock(module.flags).should_receive('make_match_archives_flags').and_return(())
    flexmock(module.flags).should_receive('make_flags_from_arguments').and_return(())
    flexmock(module.flags).should_receive('make_repository_flags').and_return(('--repo', 'repo'))
    flexmock(module.environment).should_receive('make_environment')
    flexmock(module).should_receive('execute_command').with_args(
        ('borg', 'transfer', '--info', '--repo', 'repo'),
        output_log_level=module.borgmatic.logger.ANSWER,
        output_file=None,
        borg_local_path='borg',
        extra_environment=None,
    )
    insert_logging_mock(logging.INFO)
    module.transfer_archives(
        dry_run=False,
        repository_path='repo',
        storage_config={},
        local_borg_version='2.3.4',
        transfer_arguments=flexmock(
            archive=None, progress=None, match_archives=None, source_repository=None
        ),
        global_arguments=flexmock(log_json=False),
    )


def test_transfer_archives_with_log_debug_calls_borg_with_debug_flag():
    flexmock(module.borgmatic.logger).should_receive('add_custom_log_levels')
    flexmock(module.logging).ANSWER = module.borgmatic.logger.ANSWER
    flexmock(module.flags).should_receive('make_flags').and_return(())
    flexmock(module.flags).should_receive('make_match_archives_flags').and_return(())
    flexmock(module.flags).should_receive('make_flags_from_arguments').and_return(())
    flexmock(module.flags).should_receive('make_repository_flags').and_return(('--repo', 'repo'))
    flexmock(module.environment).should_receive('make_environment')
    flexmock(module).should_receive('execute_command').with_args(
        ('borg', 'transfer', '--debug', '--show-rc', '--repo', 'repo'),
        output_log_level=module.borgmatic.logger.ANSWER,
        output_file=None,
        borg_local_path='borg',
        extra_environment=None,
    )
    insert_logging_mock(logging.DEBUG)

    module.transfer_archives(
        dry_run=False,
        repository_path='repo',
        storage_config={},
        local_borg_version='2.3.4',
        transfer_arguments=flexmock(
            archive=None, progress=None, match_archives=None, source_repository=None
        ),
        global_arguments=flexmock(log_json=False),
    )


def test_transfer_archives_with_archive_calls_borg_with_match_archives_flag():
    flexmock(module.borgmatic.logger).should_receive('add_custom_log_levels')
    flexmock(module.logging).ANSWER = module.borgmatic.logger.ANSWER
    flexmock(module.flags).should_receive('make_flags').and_return(())
    flexmock(module.flags).should_receive('make_match_archives_flags').with_args(
        'archive', 'bar-{now}', '2.3.4'  # noqa: FS003
    ).and_return(('--match-archives', 'archive'))
    flexmock(module.flags).should_receive('make_flags_from_arguments').and_return(())
    flexmock(module.flags).should_receive('make_repository_flags').and_return(('--repo', 'repo'))
    flexmock(module.environment).should_receive('make_environment')
    flexmock(module).should_receive('execute_command').with_args(
        ('borg', 'transfer', '--match-archives', 'archive', '--repo', 'repo'),
        output_log_level=module.borgmatic.logger.ANSWER,
        output_file=None,
        borg_local_path='borg',
        extra_environment=None,
    )

    module.transfer_archives(
        dry_run=False,
        repository_path='repo',
        storage_config={'archive_name_format': 'bar-{now}'},  # noqa: FS003
        local_borg_version='2.3.4',
        transfer_arguments=flexmock(
            archive='archive', progress=None, match_archives=None, source_repository=None
        ),
        global_arguments=flexmock(log_json=False),
    )


def test_transfer_archives_with_match_archives_calls_borg_with_match_archives_flag():
    flexmock(module.borgmatic.logger).should_receive('add_custom_log_levels')
    flexmock(module.logging).ANSWER = module.borgmatic.logger.ANSWER
    flexmock(module.flags).should_receive('make_flags').and_return(())
    flexmock(module.flags).should_receive('make_match_archives_flags').with_args(
        'sh:foo*', 'bar-{now}', '2.3.4'  # noqa: FS003
    ).and_return(('--match-archives', 'sh:foo*'))
    flexmock(module.flags).should_receive('make_flags_from_arguments').and_return(())
    flexmock(module.flags).should_receive('make_repository_flags').and_return(('--repo', 'repo'))
    flexmock(module.environment).should_receive('make_environment')
    flexmock(module).should_receive('execute_command').with_args(
        ('borg', 'transfer', '--match-archives', 'sh:foo*', '--repo', 'repo'),
        output_log_level=module.borgmatic.logger.ANSWER,
        output_file=None,
        borg_local_path='borg',
        extra_environment=None,
    )

    module.transfer_archives(
        dry_run=False,
        repository_path='repo',
        storage_config={'archive_name_format': 'bar-{now}'},  # noqa: FS003
        local_borg_version='2.3.4',
        transfer_arguments=flexmock(
            archive=None, progress=None, match_archives='sh:foo*', source_repository=None
        ),
        global_arguments=flexmock(log_json=False),
    )


def test_transfer_archives_with_archive_name_format_calls_borg_with_match_archives_flag():
    flexmock(module.borgmatic.logger).should_receive('add_custom_log_levels')
    flexmock(module.logging).ANSWER = module.borgmatic.logger.ANSWER
    flexmock(module.flags).should_receive('make_flags').and_return(())
    flexmock(module.flags).should_receive('make_match_archives_flags').with_args(
        None, 'bar-{now}', '2.3.4'  # noqa: FS003
    ).and_return(('--match-archives', 'sh:bar-*'))
    flexmock(module.flags).should_receive('make_flags_from_arguments').and_return(())
    flexmock(module.flags).should_receive('make_repository_flags').and_return(('--repo', 'repo'))
    flexmock(module.environment).should_receive('make_environment')
    flexmock(module).should_receive('execute_command').with_args(
        ('borg', 'transfer', '--match-archives', 'sh:bar-*', '--repo', 'repo'),
        output_log_level=module.borgmatic.logger.ANSWER,
        output_file=None,
        borg_local_path='borg',
        extra_environment=None,
    )

    module.transfer_archives(
        dry_run=False,
        repository_path='repo',
        storage_config={'archive_name_format': 'bar-{now}'},  # noqa: FS003
        local_borg_version='2.3.4',
        transfer_arguments=flexmock(
            archive=None, progress=None, match_archives=None, source_repository=None
        ),
        global_arguments=flexmock(log_json=False),
    )


def test_transfer_archives_with_local_path_calls_borg_via_local_path():
    flexmock(module.borgmatic.logger).should_receive('add_custom_log_levels')
    flexmock(module.logging).ANSWER = module.borgmatic.logger.ANSWER
    flexmock(module.flags).should_receive('make_flags').and_return(())
    flexmock(module.flags).should_receive('make_match_archives_flags').and_return(())
    flexmock(module.flags).should_receive('make_flags_from_arguments').and_return(())
    flexmock(module.flags).should_receive('make_repository_flags').and_return(('--repo', 'repo'))
    flexmock(module.environment).should_receive('make_environment')
    flexmock(module).should_receive('execute_command').with_args(
        ('borg2', 'transfer', '--repo', 'repo'),
        output_log_level=module.borgmatic.logger.ANSWER,
        output_file=None,
        borg_local_path='borg2',
        extra_environment=None,
    )

    module.transfer_archives(
        dry_run=False,
        repository_path='repo',
        storage_config={},
        local_borg_version='2.3.4',
        transfer_arguments=flexmock(
            archive=None, progress=None, match_archives=None, source_repository=None
        ),
        global_arguments=flexmock(log_json=False),
        local_path='borg2',
    )


def test_transfer_archives_with_remote_path_calls_borg_with_remote_path_flags():
    flexmock(module.borgmatic.logger).should_receive('add_custom_log_levels')
    flexmock(module.logging).ANSWER = module.borgmatic.logger.ANSWER
    flexmock(module.flags).should_receive('make_flags').and_return(())
    flexmock(module.flags).should_receive('make_flags').with_args(
        'remote-path', 'borg2'
    ).and_return(('--remote-path', 'borg2'))
    flexmock(module.flags).should_receive('make_match_archives_flags').and_return(())
    flexmock(module.flags).should_receive('make_flags_from_arguments').and_return(())
    flexmock(module.flags).should_receive('make_repository_flags').and_return(('--repo', 'repo'))
    flexmock(module.environment).should_receive('make_environment')
    flexmock(module).should_receive('execute_command').with_args(
        ('borg', 'transfer', '--remote-path', 'borg2', '--repo', 'repo'),
        output_log_level=module.borgmatic.logger.ANSWER,
        output_file=None,
        borg_local_path='borg',
        extra_environment=None,
    )

    module.transfer_archives(
        dry_run=False,
        repository_path='repo',
        storage_config={},
        local_borg_version='2.3.4',
        transfer_arguments=flexmock(
            archive=None, progress=None, match_archives=None, source_repository=None
        ),
        global_arguments=flexmock(log_json=False),
        remote_path='borg2',
    )


def test_transfer_archives_with_log_json_calls_borg_with_log_json_flags():
    flexmock(module.borgmatic.logger).should_receive('add_custom_log_levels')
    flexmock(module.logging).ANSWER = module.borgmatic.logger.ANSWER
    flexmock(module.flags).should_receive('make_flags').and_return(())
    flexmock(module.flags).should_receive('make_flags').with_args('log-json', True).and_return(
        ('--log-json',)
    )
    flexmock(module.flags).should_receive('make_match_archives_flags').and_return(())
    flexmock(module.flags).should_receive('make_flags_from_arguments').and_return(())
    flexmock(module.flags).should_receive('make_repository_flags').and_return(('--repo', 'repo'))
    flexmock(module.environment).should_receive('make_environment')
    flexmock(module).should_receive('execute_command').with_args(
        ('borg', 'transfer', '--log-json', '--repo', 'repo'),
        output_log_level=module.borgmatic.logger.ANSWER,
        output_file=None,
        borg_local_path='borg',
        extra_environment=None,
    )

    module.transfer_archives(
        dry_run=False,
        repository_path='repo',
        storage_config={},
        local_borg_version='2.3.4',
        transfer_arguments=flexmock(
            archive=None, progress=None, match_archives=None, source_repository=None
        ),
        global_arguments=flexmock(log_json=True),
    )


def test_transfer_archives_with_lock_wait_calls_borg_with_lock_wait_flags():
    flexmock(module.borgmatic.logger).should_receive('add_custom_log_levels')
    flexmock(module.logging).ANSWER = module.borgmatic.logger.ANSWER
    flexmock(module.flags).should_receive('make_flags').and_return(())
    flexmock(module.flags).should_receive('make_flags').with_args('lock-wait', 5).and_return(
        ('--lock-wait', '5')
    )
    flexmock(module.flags).should_receive('make_match_archives_flags').and_return(())
    flexmock(module.flags).should_receive('make_flags_from_arguments').and_return(())
    flexmock(module.flags).should_receive('make_repository_flags').and_return(('--repo', 'repo'))
    storage_config = {'lock_wait': 5}
    flexmock(module.environment).should_receive('make_environment')
    flexmock(module).should_receive('execute_command').with_args(
        ('borg', 'transfer', '--lock-wait', '5', '--repo', 'repo'),
        output_log_level=module.borgmatic.logger.ANSWER,
        output_file=None,
        borg_local_path='borg',
        extra_environment=None,
    )

    module.transfer_archives(
        dry_run=False,
        repository_path='repo',
        storage_config=storage_config,
        local_borg_version='2.3.4',
        transfer_arguments=flexmock(
            archive=None, progress=None, match_archives=None, source_repository=None
        ),
        global_arguments=flexmock(log_json=False),
    )


def test_transfer_archives_with_progress_calls_borg_with_progress_flag():
    flexmock(module.borgmatic.logger).should_receive('add_custom_log_levels')
    flexmock(module.logging).ANSWER = module.borgmatic.logger.ANSWER
    flexmock(module.flags).should_receive('make_flags').and_return(())
    flexmock(module.flags).should_receive('make_match_archives_flags').and_return(())
    flexmock(module.flags).should_receive('make_flags_from_arguments').and_return(('--progress',))
    flexmock(module.flags).should_receive('make_repository_flags').and_return(('--repo', 'repo'))
    flexmock(module.environment).should_receive('make_environment')
    flexmock(module).should_receive('execute_command').with_args(
        ('borg', 'transfer', '--progress', '--repo', 'repo'),
        output_log_level=module.borgmatic.logger.ANSWER,
        output_file=module.DO_NOT_CAPTURE,
        borg_local_path='borg',
        extra_environment=None,
    )

    module.transfer_archives(
        dry_run=False,
        repository_path='repo',
        storage_config={},
        local_borg_version='2.3.4',
        transfer_arguments=flexmock(
            archive=None, progress=True, match_archives=None, source_repository=None
        ),
        global_arguments=flexmock(log_json=False),
    )


@pytest.mark.parametrize('argument_name', ('upgrader', 'sort_by', 'first', 'last'))
def test_transfer_archives_passes_through_arguments_to_borg(argument_name):
    flexmock(module.borgmatic.logger).should_receive('add_custom_log_levels')
    flexmock(module.logging).ANSWER = module.borgmatic.logger.ANSWER
    flag_name = f"--{argument_name.replace('_', ' ')}"
    flexmock(module.flags).should_receive('make_flags').and_return(())
    flexmock(module.flags).should_receive('make_match_archives_flags').and_return(())
    flexmock(module.flags).should_receive('make_flags_from_arguments').and_return(
        (flag_name, 'value')
    )
    flexmock(module.flags).should_receive('make_repository_flags').and_return(('--repo', 'repo'))
    flexmock(module.environment).should_receive('make_environment')
    flexmock(module).should_receive('execute_command').with_args(
        ('borg', 'transfer', flag_name, 'value', '--repo', 'repo'),
        output_log_level=module.borgmatic.logger.ANSWER,
        output_file=None,
        borg_local_path='borg',
        extra_environment=None,
    )

    module.transfer_archives(
        dry_run=False,
        repository_path='repo',
        storage_config={},
        local_borg_version='2.3.4',
        transfer_arguments=flexmock(
            archive=None,
            progress=None,
            match_archives=None,
            source_repository=None,
            **{argument_name: 'value'},
        ),
        global_arguments=flexmock(log_json=False),
    )


def test_transfer_archives_with_source_repository_calls_borg_with_other_repo_flags():
    flexmock(module.borgmatic.logger).should_receive('add_custom_log_levels')
    flexmock(module.flags).should_receive('make_flags').and_return(())
    flexmock(module.flags).should_receive('make_flags').with_args('other-repo', 'other').and_return(
        ('--other-repo', 'other')
    )
    flexmock(module.flags).should_receive('make_match_archives_flags').and_return(())
    flexmock(module.flags).should_receive('make_flags_from_arguments').and_return(())
    flexmock(module.flags).should_receive('make_repository_flags').and_return(('--repo', 'repo'))
    flexmock(module.environment).should_receive('make_environment')
    flexmock(module).should_receive('execute_command').with_args(
        ('borg', 'transfer', '--repo', 'repo', '--other-repo', 'other'),
        output_log_level=module.borgmatic.logger.ANSWER,
        output_file=None,
        borg_local_path='borg',
        extra_environment=None,
    )

    module.transfer_archives(
        dry_run=False,
        repository_path='repo',
        storage_config={},
        local_borg_version='2.3.4',
        transfer_arguments=flexmock(
            archive=None, progress=None, match_archives=None, source_repository='other'
        ),
<<<<<<< HEAD
    )


def test_transfer_archives_with_date_based_matching_calls_borg_with_date_based_flags():
    flexmock(module.borgmatic.logger).should_receive('add_custom_log_levels')
    flexmock(module.flags).should_receive('make_flags').and_return(())
    flexmock(module.flags).should_receive('make_match_archives_flags').and_return(())
    flexmock(module.flags).should_receive('make_flags_from_arguments').and_return(
        ('--newer', '1d', '--newest', '1y', '--older', '1m', '--oldest', '1w')
    )
    flexmock(module.flags).should_receive('make_repository_flags').and_return(('--repo', 'repo'))
    flexmock(module.environment).should_receive('make_environment')
    flexmock(module).should_receive('execute_command').with_args(
        (
            'borg',
            'transfer',
            '--newer',
            '1d',
            '--newest',
            '1y',
            '--older',
            '1m',
            '--oldest',
            '1w',
            '--repo',
            'repo',
        ),
        output_log_level=module.borgmatic.logger.ANSWER,
        output_file=None,
        borg_local_path='borg',
        extra_environment=None,
    )

    module.transfer_archives(
        dry_run=False,
        repository_path='repo',
        storage_config={},
        local_borg_version='2.3.4',
        transfer_arguments=flexmock(
            archive=None,
            progress=None,
            source_repository='other',
            newer='1d',
            newest='1y',
            older='1m',
            oldest='1w',
        ),
=======
        global_arguments=flexmock(log_json=False),
>>>>>>> 833796d1
    )<|MERGE_RESOLUTION|>--- conflicted
+++ resolved
@@ -428,7 +428,7 @@
         transfer_arguments=flexmock(
             archive=None, progress=None, match_archives=None, source_repository='other'
         ),
-<<<<<<< HEAD
+        global_arguments=flexmock(log_json=False),
     )
 
 
@@ -467,6 +467,7 @@
         repository_path='repo',
         storage_config={},
         local_borg_version='2.3.4',
+        global_arguments=flexmock(log_json=False),
         transfer_arguments=flexmock(
             archive=None,
             progress=None,
@@ -476,7 +477,4 @@
             older='1m',
             oldest='1w',
         ),
-=======
-        global_arguments=flexmock(log_json=False),
->>>>>>> 833796d1
     )