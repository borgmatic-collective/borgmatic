import pytest
from flexmock import flexmock

from borgmatic.borg.pattern import Pattern, Pattern_source, Pattern_style, Pattern_type
from borgmatic.hooks.data_source import btrfs as module


def test_path_is_a_subvolume_with_btrfs_inode_returns_true():
    module.path_is_a_subvolume.cache_clear()
    flexmock(module.os).should_receive('stat').and_return(
        flexmock(st_ino=module.BTRFS_SUBVOLUME_INODE_NUMBER)
    )

    assert module.path_is_a_subvolume('/mnt0') is True


def test_path_is_a_subvolume_with_non_btrfs_inode_returns_false():
    module.path_is_a_subvolume.cache_clear()
    flexmock(module.os).should_receive('stat').and_return(flexmock(st_ino=12345))

    assert module.path_is_a_subvolume('/mnt0') is False


def test_path_is_a_subvolume_caches_result_after_first_call():
    module.path_is_a_subvolume.cache_clear()
    flexmock(module.os).should_receive('stat').and_return(
        flexmock(st_ino=module.BTRFS_SUBVOLUME_INODE_NUMBER)
    ).once()

    assert module.path_is_a_subvolume('/mnt0') is True
    assert module.path_is_a_subvolume('/mnt0') is True


def test_path_is_a_subvolume_with_missing_path_returns_false():
    module.path_is_a_subvolume.cache_clear()
    flexmock(module.os).should_receive('stat').and_raise(FileNotFoundError)

    assert module.path_is_a_subvolume('/mnt0') is False


def test_get_subvolume_property_with_invalid_btrfs_output_errors():
    module.get_subvolume_property.cache_clear()
    flexmock(module.borgmatic.execute).should_receive(
        'execute_command_and_capture_output',
    ).and_return('invalid')

    with pytest.raises(ValueError):
        module.get_subvolume_property('btrfs', '/foo', 'ro')


def test_get_subvolume_property_with_true_output_returns_true_bool():
    module.get_subvolume_property.cache_clear()
    flexmock(module.borgmatic.execute).should_receive(
        'execute_command_and_capture_output',
    ).and_return('ro=true')

    assert module.get_subvolume_property('btrfs', '/foo', 'ro') is True


def test_get_subvolume_property_with_false_output_returns_false_bool():
    module.get_subvolume_property.cache_clear()
    flexmock(module.borgmatic.execute).should_receive(
        'execute_command_and_capture_output',
    ).and_return('ro=false')

    assert module.get_subvolume_property('btrfs', '/foo', 'ro') is False


def test_get_subvolume_property_passes_through_general_value():
    module.get_subvolume_property.cache_clear()
    flexmock(module.borgmatic.execute).should_receive(
        'execute_command_and_capture_output',
    ).and_return('thing=value')

    assert module.get_subvolume_property('btrfs', '/foo', 'thing') == 'value'


def test_get_subvolume_property_caches_result_after_first_call():
    module.get_subvolume_property.cache_clear()
    flexmock(module.borgmatic.execute).should_receive(
        'execute_command_and_capture_output',
    ).and_return('thing=value').once()

    assert module.get_subvolume_property('btrfs', '/foo', 'thing') == 'value'
    assert module.get_subvolume_property('btrfs', '/foo', 'thing') == 'value'


def test_get_containing_subvolume_path_with_subvolume_self_returns_it():
    flexmock(module).should_receive('path_is_a_subvolume').with_args('/foo/bar/baz').and_return(
        True
    )
    flexmock(module).should_receive('path_is_a_subvolume').with_args('/foo/bar').never()
    flexmock(module).should_receive('path_is_a_subvolume').with_args('/foo').never()
    flexmock(module).should_receive('path_is_a_subvolume').with_args('/').never()
    flexmock(module).should_receive('get_subvolume_property').and_return(False)

    assert module.get_containing_subvolume_path('btrfs', '/foo/bar/baz') == '/foo/bar/baz'


def test_get_containing_subvolume_path_with_subvolume_parent_returns_it():
    flexmock(module).should_receive('path_is_a_subvolume').with_args('/foo/bar/baz').and_return(
        False
    )
    flexmock(module).should_receive('path_is_a_subvolume').with_args('/foo/bar').and_return(True)
    flexmock(module).should_receive('path_is_a_subvolume').with_args('/foo').never()
    flexmock(module).should_receive('path_is_a_subvolume').with_args('/').never()
    flexmock(module).should_receive('get_subvolume_property').and_return(False)

    assert module.get_containing_subvolume_path('btrfs', '/foo/bar/baz') == '/foo/bar'


def test_get_containing_subvolume_path_with_subvolume_grandparent_returns_it():
    flexmock(module).should_receive('path_is_a_subvolume').with_args('/foo/bar/baz').and_return(
        False
    )
    flexmock(module).should_receive('path_is_a_subvolume').with_args('/foo/bar').and_return(False)
    flexmock(module).should_receive('path_is_a_subvolume').with_args('/foo').and_return(True)
    flexmock(module).should_receive('path_is_a_subvolume').with_args('/').never()
    flexmock(module).should_receive('get_subvolume_property').and_return(False)

    assert module.get_containing_subvolume_path('btrfs', '/foo/bar/baz') == '/foo'


def test_get_containing_subvolume_path_without_subvolume_ancestor_returns_none():
    flexmock(module).should_receive('path_is_a_subvolume').with_args('/foo/bar/baz').and_return(
        False
    )
    flexmock(module).should_receive('path_is_a_subvolume').with_args('/foo/bar').and_return(False)
    flexmock(module).should_receive('path_is_a_subvolume').with_args('/foo').and_return(False)
    flexmock(module).should_receive('path_is_a_subvolume').with_args('/').and_return(False)
    flexmock(module).should_receive('get_subvolume_property').and_return(False)

    assert module.get_containing_subvolume_path('btrfs', '/foo/bar/baz') is None


def test_get_containing_subvolume_path_with_read_only_subvolume_returns_none():
    flexmock(module).should_receive('path_is_a_subvolume').with_args('/foo/bar/baz').and_return(
        True
    )
    flexmock(module).should_receive('get_subvolume_property').and_return(True)

    assert module.get_containing_subvolume_path('btrfs', '/foo/bar/baz') is None


def test_get_containing_subvolume_path_with_read_only_error_returns_none():
    flexmock(module).should_receive('path_is_a_subvolume').with_args('/foo/bar/baz').and_return(
        True
    )
    flexmock(module).should_receive('get_subvolume_property').and_raise(
        module.subprocess.CalledProcessError(1, 'wtf')
    )

    assert module.get_containing_subvolume_path('btrfs', '/foo/bar/baz') is None


def test_get_all_subvolume_paths_skips_non_root_and_non_config_patterns():
    flexmock(module).should_receive('get_containing_subvolume_path').with_args(
        'btrfs', '/foo'
    ).never()
    flexmock(module).should_receive('get_containing_subvolume_path').with_args(
        'btrfs', '/bar'
    ).and_return('/bar').once()
    flexmock(module).should_receive('get_containing_subvolume_path').with_args(
        'btrfs', '/baz'
    ).never()

    assert module.get_all_subvolume_paths(
        'btrfs',
        (
            module.borgmatic.borg.pattern.Pattern(
                '/foo',
                type=module.borgmatic.borg.pattern.Pattern_type.ROOT,
                source=module.borgmatic.borg.pattern.Pattern_source.HOOK,
            ),
            module.borgmatic.borg.pattern.Pattern(
                '/bar',
                type=module.borgmatic.borg.pattern.Pattern_type.ROOT,
                source=module.borgmatic.borg.pattern.Pattern_source.CONFIG,
            ),
            module.borgmatic.borg.pattern.Pattern(
                '/baz',
                type=module.borgmatic.borg.pattern.Pattern_type.INCLUDE,
                source=module.borgmatic.borg.pattern.Pattern_source.CONFIG,
            ),
        ),
    ) == ('/bar',)


def test_get_all_subvolume_paths_skips_non_btrfs_patterns():
    flexmock(module).should_receive('get_containing_subvolume_path').with_args(
        'btrfs', '/foo'
    ).and_return(None).once()
    flexmock(module).should_receive('get_containing_subvolume_path').with_args(
        'btrfs', '/bar'
    ).and_return('/bar').once()

    assert module.get_all_subvolume_paths(
        'btrfs',
        (
            module.borgmatic.borg.pattern.Pattern(
                '/foo',
                type=module.borgmatic.borg.pattern.Pattern_type.ROOT,
                source=module.borgmatic.borg.pattern.Pattern_source.CONFIG,
            ),
            module.borgmatic.borg.pattern.Pattern(
                '/bar',
                type=module.borgmatic.borg.pattern.Pattern_type.ROOT,
                source=module.borgmatic.borg.pattern.Pattern_source.CONFIG,
            ),
        ),
    ) == ('/bar',)


def test_get_all_subvolume_paths_sorts_subvolume_paths():
    flexmock(module).should_receive('get_containing_subvolume_path').with_args(
        'btrfs', '/foo'
    ).and_return('/foo').once()
    flexmock(module).should_receive('get_containing_subvolume_path').with_args(
        'btrfs', '/bar'
    ).and_return('/bar').once()
    flexmock(module).should_receive('get_containing_subvolume_path').with_args(
        'btrfs', '/baz'
    ).and_return('/baz').once()

    assert module.get_all_subvolume_paths(
        'btrfs',
        (
            module.borgmatic.borg.pattern.Pattern(
                '/foo',
                type=module.borgmatic.borg.pattern.Pattern_type.ROOT,
                source=module.borgmatic.borg.pattern.Pattern_source.CONFIG,
            ),
            module.borgmatic.borg.pattern.Pattern(
                '/bar',
                type=module.borgmatic.borg.pattern.Pattern_type.ROOT,
                source=module.borgmatic.borg.pattern.Pattern_source.CONFIG,
            ),
            module.borgmatic.borg.pattern.Pattern(
                '/baz',
                type=module.borgmatic.borg.pattern.Pattern_type.ROOT,
                source=module.borgmatic.borg.pattern.Pattern_source.CONFIG,
            ),
        ),
    ) == ('/bar', '/baz', '/foo')


def test_get_subvolumes_collects_subvolumes_matching_patterns():
    flexmock(module).should_receive('get_all_subvolume_paths').and_return(('/mnt1', '/mnt2'))

    contained_pattern = Pattern(
        '/mnt1',
        type=Pattern_type.ROOT,
        source=Pattern_source.CONFIG,
    )
    flexmock(module.borgmatic.hooks.data_source.snapshot).should_receive(
        'get_contained_patterns',
    ).with_args('/mnt1', object).and_return((contained_pattern,))
    flexmock(module.borgmatic.hooks.data_source.snapshot).should_receive(
        'get_contained_patterns',
    ).with_args('/mnt2', object).and_return(())

    assert module.get_subvolumes(
        'btrfs',
        patterns=[
            Pattern('/mnt1'),
            Pattern('/mnt3'),
        ],
    ) == (module.Subvolume('/mnt1', contained_patterns=(contained_pattern,)),)


def test_get_subvolumes_skips_non_root_patterns():
    flexmock(module).should_receive('get_all_subvolume_paths').and_return(('/mnt1', '/mnt2'))

    flexmock(module.borgmatic.hooks.data_source.snapshot).should_receive(
        'get_contained_patterns',
    ).with_args('/mnt1', object).and_return(
        (
            Pattern(
                '/mnt1',
                type=Pattern_type.EXCLUDE,
                source=Pattern_source.CONFIG,
            ),
        ),
    )
    flexmock(module.borgmatic.hooks.data_source.snapshot).should_receive(
        'get_contained_patterns',
    ).with_args('/mnt2', object).and_return(())

    assert (
        module.get_subvolumes(
            'btrfs',
            patterns=[
                Pattern('/mnt1'),
                Pattern('/mnt3'),
            ],
        )
        == ()
    )


def test_get_subvolumes_skips_non_config_patterns():
    flexmock(module).should_receive('get_all_subvolume_paths').and_return(('/mnt1', '/mnt2'))

    flexmock(module.borgmatic.hooks.data_source.snapshot).should_receive(
        'get_contained_patterns',
    ).with_args('/mnt1', object).and_return(
        (
            Pattern(
                '/mnt1',
                type=Pattern_type.ROOT,
                source=Pattern_source.HOOK,
            ),
        ),
    )
    flexmock(module.borgmatic.hooks.data_source.snapshot).should_receive(
        'get_contained_patterns',
    ).with_args('/mnt2', object).and_return(())

    assert (
        module.get_subvolumes(
            'btrfs',
            patterns=[
                Pattern('/mnt1'),
                Pattern('/mnt3'),
            ],
        )
        == ()
    )


@pytest.mark.parametrize(
    'subvolume_path,expected_snapshot_path',
    (
        ('/foo/bar', '/foo/bar/.borgmatic-snapshot/foo/bar'),
        ('/', '/.borgmatic-snapshot'),
    ),
)
def test_make_snapshot_path_includes_stripped_subvolume_path(
    subvolume_path,
    expected_snapshot_path,
):
    flexmock(module.os).should_receive('getpid').and_return(1234)

    assert module.make_snapshot_path(subvolume_path) == expected_snapshot_path


@pytest.mark.parametrize(
    'subvolume_path,pattern,expected_pattern',
    (
        (
            '/foo/bar',
            Pattern('/foo/bar/baz'),
            Pattern('/foo/bar/.borgmatic-snapshot/./foo/bar/baz'),
        ),
        ('/foo/bar', Pattern('/foo/bar'), Pattern('/foo/bar/.borgmatic-snapshot/./foo/bar')),
        (
            '/foo/bar',
            Pattern('^/foo/bar', Pattern_type.INCLUDE, Pattern_style.REGULAR_EXPRESSION),
            Pattern(
                '^/foo/bar/.borgmatic-snapshot/./foo/bar',
                Pattern_type.INCLUDE,
                Pattern_style.REGULAR_EXPRESSION,
            ),
        ),
        (
            '/foo/bar',
            Pattern('/foo/bar', Pattern_type.INCLUDE, Pattern_style.REGULAR_EXPRESSION),
            Pattern(
                '/foo/bar/.borgmatic-snapshot/./foo/bar',
                Pattern_type.INCLUDE,
                Pattern_style.REGULAR_EXPRESSION,
            ),
        ),
        ('/', Pattern('/foo'), Pattern('/.borgmatic-snapshot/./foo')),
        ('/', Pattern('/'), Pattern('/.borgmatic-snapshot/./')),
        (
            '/foo/bar',
            Pattern('/foo/bar/./baz'),
            Pattern('/foo/bar/.borgmatic-snapshot/foo/bar/./baz'),
        ),
    ),
)
def test_make_borg_snapshot_pattern_includes_slashdot_hack_and_stripped_pattern_path(
    subvolume_path,
    pattern,
    expected_pattern,
):
    flexmock(module.os).should_receive('getpid').and_return(1234)

    assert module.make_borg_snapshot_pattern(subvolume_path, pattern) == expected_pattern


def test_dump_data_sources_snapshots_each_subvolume_and_replaces_patterns():
    patterns = [Pattern('/foo'), Pattern('/mnt/subvol1'), Pattern('/mnt/subvol2')]
    config = {'btrfs': {}}
    flexmock(module).should_receive('get_subvolumes').and_return(
        (
            module.Subvolume('/mnt/subvol1', contained_patterns=(Pattern('/mnt/subvol1'),)),
            module.Subvolume('/mnt/subvol2', contained_patterns=(Pattern('/mnt/subvol2'),)),
        ),
    )
    flexmock(module).should_receive('make_snapshot_path').with_args('/mnt/subvol1').and_return(
        '/mnt/subvol1/.borgmatic-snapshot/mnt/subvol1',
    )
    flexmock(module).should_receive('make_snapshot_path').with_args('/mnt/subvol2').and_return(
        '/mnt/subvol2/.borgmatic-snapshot/mnt/subvol2',
    )
    flexmock(module).should_receive('snapshot_subvolume').with_args(
        'btrfs',
        '/mnt/subvol1',
        '/mnt/subvol1/.borgmatic-snapshot/mnt/subvol1',
    ).once()
    flexmock(module).should_receive('snapshot_subvolume').with_args(
        'btrfs',
        '/mnt/subvol2',
        '/mnt/subvol2/.borgmatic-snapshot/mnt/subvol2',
    ).once()
    flexmock(module).should_receive('make_snapshot_exclude_pattern').with_args(
        '/mnt/subvol1',
    ).and_return(
        Pattern(
            '/mnt/subvol1/.borgmatic-snapshot/mnt/subvol1/.borgmatic-snapshot',
            Pattern_type.NO_RECURSE,
            Pattern_style.FNMATCH,
        ),
    )
    flexmock(module).should_receive('make_snapshot_exclude_pattern').with_args(
        '/mnt/subvol2',
    ).and_return(
        Pattern(
            '/mnt/subvol2/.borgmatic-snapshot/mnt/subvol2/.borgmatic-snapshot',
            Pattern_type.NO_RECURSE,
            Pattern_style.FNMATCH,
        ),
    )
    flexmock(module).should_receive('make_borg_snapshot_pattern').with_args(
        '/mnt/subvol1',
        object,
    ).and_return(Pattern('/mnt/subvol1/.borgmatic-snapshot/mnt/subvol1'))
    flexmock(module).should_receive('make_borg_snapshot_pattern').with_args(
        '/mnt/subvol2',
        object,
<<<<<<< HEAD
    ).and_return(Pattern('/mnt/subvol2/.borgmatic-snapshot-1234/mnt/subvol2'))
=======
    ).and_return(Pattern('/mnt/subvol2/.borgmatic-snapshot/mnt/subvol2'))
    flexmock(module.borgmatic.hooks.data_source.config).should_receive(
        'get_last_pattern_index'
    ).and_return(0)
>>>>>>> f158d42b
    flexmock(module.borgmatic.hooks.data_source.config).should_receive('replace_pattern').with_args(
        object,
        Pattern('/mnt/subvol1'),
        module.borgmatic.borg.pattern.Pattern(
            '/mnt/subvol1/.borgmatic-snapshot/mnt/subvol1',
            source=module.borgmatic.borg.pattern.Pattern_source.HOOK,
        ),
    ).once()
    flexmock(module.borgmatic.hooks.data_source.config).should_receive('replace_pattern').with_args(
        object,
        Pattern('/mnt/subvol2'),
        module.borgmatic.borg.pattern.Pattern(
            '/mnt/subvol2/.borgmatic-snapshot/mnt/subvol2',
            source=module.borgmatic.borg.pattern.Pattern_source.HOOK,
        ),
    ).once()
    flexmock(module.borgmatic.hooks.data_source.config).should_receive('inject_pattern').with_args(
        object,
        module.borgmatic.borg.pattern.Pattern(
            '/mnt/subvol1/.borgmatic-snapshot/mnt/subvol1/.borgmatic-snapshot',
            Pattern_type.NO_RECURSE,
            Pattern_style.FNMATCH,
        ),
    ).once()
    flexmock(module.borgmatic.hooks.data_source.config).should_receive('inject_pattern').with_args(
        object,
        module.borgmatic.borg.pattern.Pattern(
            '/mnt/subvol2/.borgmatic-snapshot/mnt/subvol2/.borgmatic-snapshot',
            Pattern_type.NO_RECURSE,
            Pattern_style.FNMATCH,
        ),
    ).once()

    assert (
        module.dump_data_sources(
            hook_config=config['btrfs'],
            config=config,
            config_paths=('test.yaml',),
            borgmatic_runtime_directory='/run/borgmatic',
            patterns=patterns,
            dry_run=False,
        )
        == []
    )

    assert config == {
        'btrfs': {},
    }


def test_dump_data_sources_uses_custom_btrfs_command_in_commands():
    patterns = [Pattern('/foo'), Pattern('/mnt/subvol1')]
    config = {'btrfs': {'btrfs_command': '/usr/local/bin/btrfs'}}
    flexmock(module).should_receive('get_subvolumes').and_return(
        (module.Subvolume('/mnt/subvol1', contained_patterns=(Pattern('/mnt/subvol1'),)),),
    )
    flexmock(module).should_receive('make_snapshot_path').with_args('/mnt/subvol1').and_return(
        '/mnt/subvol1/.borgmatic-snapshot/mnt/subvol1',
    )
    flexmock(module).should_receive('snapshot_subvolume').with_args(
        '/usr/local/bin/btrfs',
        '/mnt/subvol1',
        '/mnt/subvol1/.borgmatic-snapshot/mnt/subvol1',
    ).once()
    flexmock(module).should_receive('make_snapshot_exclude_pattern').with_args(
        '/mnt/subvol1',
    ).and_return(
        Pattern(
            '/mnt/subvol1/.borgmatic-snapshot/mnt/subvol1/.borgmatic-snapshot',
            Pattern_type.NO_RECURSE,
            Pattern_style.FNMATCH,
        ),
    )
    flexmock(module).should_receive('make_borg_snapshot_pattern').with_args(
        '/mnt/subvol1',
        object,
<<<<<<< HEAD
    ).and_return(Pattern('/mnt/subvol1/.borgmatic-snapshot-1234/mnt/subvol1'))
=======
    ).and_return(Pattern('/mnt/subvol1/.borgmatic-snapshot/mnt/subvol1'))
    flexmock(module.borgmatic.hooks.data_source.config).should_receive(
        'get_last_pattern_index'
    ).and_return(0)
>>>>>>> f158d42b
    flexmock(module.borgmatic.hooks.data_source.config).should_receive('replace_pattern').with_args(
        object,
        Pattern('/mnt/subvol1'),
        module.borgmatic.borg.pattern.Pattern(
            '/mnt/subvol1/.borgmatic-snapshot/mnt/subvol1',
            source=module.borgmatic.borg.pattern.Pattern_source.HOOK,
        ),
    ).once()
    flexmock(module.borgmatic.hooks.data_source.config).should_receive('inject_pattern').with_args(
        object,
        module.borgmatic.borg.pattern.Pattern(
            '/mnt/subvol1/.borgmatic-snapshot/mnt/subvol1/.borgmatic-snapshot',
            Pattern_type.NO_RECURSE,
            Pattern_style.FNMATCH,
        ),
    ).once()

    assert (
        module.dump_data_sources(
            hook_config=config['btrfs'],
            config=config,
            config_paths=('test.yaml',),
            borgmatic_runtime_directory='/run/borgmatic',
            patterns=patterns,
            dry_run=False,
        )
        == []
    )

    assert config == {
        'btrfs': {
            'btrfs_command': '/usr/local/bin/btrfs',
        },
    }


def test_dump_data_sources_with_findmnt_command_warns():
    patterns = [Pattern('/foo'), Pattern('/mnt/subvol1')]
    config = {'btrfs': {'findmnt_command': '/usr/local/bin/findmnt'}}
    flexmock(module.logger).should_receive('warning').once()
    flexmock(module).should_receive('get_subvolumes').with_args(
        'btrfs',
        patterns,
    ).and_return(
        (module.Subvolume('/mnt/subvol1', contained_patterns=(Pattern('/mnt/subvol1'),)),),
    ).once()
    flexmock(module).should_receive('make_snapshot_path').with_args('/mnt/subvol1').and_return(
        '/mnt/subvol1/.borgmatic-snapshot/mnt/subvol1',
    )
    flexmock(module).should_receive('snapshot_subvolume').with_args(
        'btrfs',
        '/mnt/subvol1',
        '/mnt/subvol1/.borgmatic-snapshot/mnt/subvol1',
    ).once()
    flexmock(module).should_receive('make_snapshot_exclude_pattern').with_args(
        '/mnt/subvol1',
    ).and_return(
        Pattern(
            '/mnt/subvol1/.borgmatic-snapshot/mnt/subvol1/.borgmatic-snapshot',
            Pattern_type.NO_RECURSE,
            Pattern_style.FNMATCH,
        ),
    )
    flexmock(module).should_receive('make_borg_snapshot_pattern').with_args(
        '/mnt/subvol1',
        object,
<<<<<<< HEAD
    ).and_return(Pattern('/mnt/subvol1/.borgmatic-snapshot-1234/mnt/subvol1'))
=======
    ).and_return(Pattern('/mnt/subvol1/.borgmatic-snapshot/mnt/subvol1'))
    flexmock(module.borgmatic.hooks.data_source.config).should_receive(
        'get_last_pattern_index'
    ).and_return(0)
>>>>>>> f158d42b
    flexmock(module.borgmatic.hooks.data_source.config).should_receive('replace_pattern').with_args(
        object,
        Pattern('/mnt/subvol1'),
        module.borgmatic.borg.pattern.Pattern(
            '/mnt/subvol1/.borgmatic-snapshot/mnt/subvol1',
            source=module.borgmatic.borg.pattern.Pattern_source.HOOK,
        ),
    ).once()
    flexmock(module.borgmatic.hooks.data_source.config).should_receive('inject_pattern').with_args(
        object,
        module.borgmatic.borg.pattern.Pattern(
            '/mnt/subvol1/.borgmatic-snapshot/mnt/subvol1/.borgmatic-snapshot',
            Pattern_type.NO_RECURSE,
            Pattern_style.FNMATCH,
        ),
    ).once()

    assert (
        module.dump_data_sources(
            hook_config=config['btrfs'],
            config=config,
            config_paths=('test.yaml',),
            borgmatic_runtime_directory='/run/borgmatic',
            patterns=patterns,
            dry_run=False,
        )
        == []
    )

    assert config == {
        'btrfs': {
            'findmnt_command': '/usr/local/bin/findmnt',
        },
    }


def test_dump_data_sources_with_dry_run_skips_snapshot_and_patterns_update():
    patterns = [Pattern('/foo'), Pattern('/mnt/subvol1')]
    config = {'btrfs': {}}
    flexmock(module).should_receive('get_subvolumes').and_return(
        (module.Subvolume('/mnt/subvol1', contained_patterns=(Pattern('/mnt/subvol1'),)),),
    )
    flexmock(module).should_receive('make_snapshot_path').with_args('/mnt/subvol1').and_return(
        '/mnt/subvol1/.borgmatic-snapshot/mnt/subvol1',
    )
    flexmock(module).should_receive('snapshot_subvolume').never()
    flexmock(module).should_receive('make_snapshot_exclude_pattern').never()
    flexmock(module.borgmatic.hooks.data_source.config).should_receive('replace_pattern').never()
    flexmock(module.borgmatic.hooks.data_source.config).should_receive('inject_pattern').never()

    assert (
        module.dump_data_sources(
            hook_config=config['btrfs'],
            config=config,
            config_paths=('test.yaml',),
            borgmatic_runtime_directory='/run/borgmatic',
            patterns=patterns,
            dry_run=True,
        )
        == []
    )

    assert config == {'btrfs': {}}


def test_dump_data_sources_without_matching_subvolumes_skips_snapshot_and_patterns_update():
    patterns = [Pattern('/foo'), Pattern('/mnt/subvol1')]
    config = {'btrfs': {}}
    flexmock(module).should_receive('get_subvolumes').and_return(())
    flexmock(module).should_receive('make_snapshot_path').never()
    flexmock(module).should_receive('snapshot_subvolume').never()
    flexmock(module).should_receive('make_snapshot_exclude_pattern').never()
    flexmock(module.borgmatic.hooks.data_source.config).should_receive('replace_pattern').never()
    flexmock(module.borgmatic.hooks.data_source.config).should_receive('inject_pattern').never()

    assert (
        module.dump_data_sources(
            hook_config=config['btrfs'],
            config=config,
            config_paths=('test.yaml',),
            borgmatic_runtime_directory='/run/borgmatic',
            patterns=patterns,
            dry_run=False,
        )
        == []
    )

    assert config == {'btrfs': {}}


def test_remove_data_source_dumps_deletes_snapshots():
    config = {'btrfs': {}}
    flexmock(module).should_receive('get_subvolumes').and_return(
        (
            module.Subvolume('/mnt/subvol1', contained_patterns=(Pattern('/mnt/subvol1'),)),
            module.Subvolume('/mnt/subvol2', contained_patterns=(Pattern('/mnt/subvol2'),)),
        ),
    )
    flexmock(module).should_receive('make_snapshot_path').with_args('/mnt/subvol1').and_return(
        '/mnt/subvol1/.borgmatic-snapshot/./mnt/subvol1',
    )
    flexmock(module).should_receive('make_snapshot_path').with_args('/mnt/subvol2').and_return(
        '/mnt/subvol2/.borgmatic-snapshot/./mnt/subvol2',
    )
    flexmock(module.borgmatic.config.paths).should_receive(
        'replace_temporary_subdirectory_with_glob',
    ).with_args(
        '/mnt/subvol1/.borgmatic-snapshot/mnt/subvol1',
        temporary_directory_prefix=module.BORGMATIC_SNAPSHOT_PREFIX,
    ).and_return('/mnt/subvol1/.borgmatic-*/mnt/subvol1')
    flexmock(module.borgmatic.config.paths).should_receive(
        'replace_temporary_subdirectory_with_glob',
    ).with_args(
        '/mnt/subvol2/.borgmatic-snapshot/mnt/subvol2',
        temporary_directory_prefix=module.BORGMATIC_SNAPSHOT_PREFIX,
    ).and_return('/mnt/subvol2/.borgmatic-*/mnt/subvol2')
    flexmock(module.glob).should_receive('glob').with_args(
        '/mnt/subvol1/.borgmatic-*/mnt/subvol1',
    ).and_return(
        (
            '/mnt/subvol1/.borgmatic-snapshot/mnt/subvol1',
        ),
    )
    flexmock(module.glob).should_receive('glob').with_args(
        '/mnt/subvol2/.borgmatic-*/mnt/subvol2',
    ).and_return(
        (
            '/mnt/subvol2/.borgmatic-snapshot/mnt/subvol2',
        ),
    )
    flexmock(module.os.path).should_receive('isdir').with_args(
        '/mnt/subvol1/.borgmatic-snapshot/mnt/subvol1',
    ).and_return(True)
    flexmock(module.os.path).should_receive('isdir').with_args(
        '/mnt/subvol2/.borgmatic-snapshot/mnt/subvol2',
    ).and_return(True)
    flexmock(module).should_receive('delete_snapshot').with_args(
        'btrfs',
        '/mnt/subvol1/.borgmatic-snapshot/mnt/subvol1',
    ).once()
    flexmock(module).should_receive('delete_snapshot').with_args(
        'btrfs',
        '/mnt/subvol2/.borgmatic-snapshot/mnt/subvol2',
    ).once()
    flexmock(module.os.path).should_receive('isdir').with_args(
        '/mnt/subvol1/.borgmatic-snapshot',
    ).and_return(True)
    flexmock(module.os.path).should_receive('isdir').with_args(
        '/mnt/subvol2/.borgmatic-snapshot',
    ).and_return(True)
    flexmock(module.shutil).should_receive('rmtree').with_args(
        '/mnt/subvol1/.borgmatic-snapshot',
    ).once()
    flexmock(module.shutil).should_receive('rmtree').with_args(
        '/mnt/subvol2/.borgmatic-snapshot',
    ).once()

    module.remove_data_source_dumps(
        hook_config=config['btrfs'],
        config=config,
        borgmatic_runtime_directory='/run/borgmatic',
        patterns=flexmock(),
        dry_run=False,
    )


def test_remove_data_source_dumps_without_hook_configuration_bails():
    flexmock(module).should_receive('get_subvolumes').never()
    flexmock(module).should_receive('make_snapshot_path').never()
    flexmock(module.borgmatic.config.paths).should_receive(
        'replace_temporary_subdirectory_with_glob',
    ).never()
    flexmock(module).should_receive('delete_snapshot').never()
    flexmock(module.shutil).should_receive('rmtree').never()

    module.remove_data_source_dumps(
        hook_config=None,
        config={'source_directories': '/mnt/subvolume'},
        borgmatic_runtime_directory='/run/borgmatic',
        patterns=flexmock(),
        dry_run=False,
    )


def test_remove_data_source_dumps_with_get_subvolumes_file_not_found_error_bails():
    config = {'btrfs': {}}
    flexmock(module).should_receive('get_subvolumes').and_raise(FileNotFoundError)
    flexmock(module).should_receive('make_snapshot_path').never()
    flexmock(module.borgmatic.config.paths).should_receive(
        'replace_temporary_subdirectory_with_glob',
    ).never()
    flexmock(module).should_receive('delete_snapshot').never()
    flexmock(module.shutil).should_receive('rmtree').never()

    module.remove_data_source_dumps(
        hook_config=config['btrfs'],
        config=config,
        borgmatic_runtime_directory='/run/borgmatic',
        patterns=flexmock(),
        dry_run=False,
    )


def test_remove_data_source_dumps_with_get_subvolumes_called_process_error_bails():
    config = {'btrfs': {}}
    flexmock(module).should_receive('get_subvolumes').and_raise(
        module.subprocess.CalledProcessError(1, 'command', 'error'),
    )
    flexmock(module).should_receive('make_snapshot_path').never()
    flexmock(module.borgmatic.config.paths).should_receive(
        'replace_temporary_subdirectory_with_glob',
    ).never()
    flexmock(module).should_receive('delete_snapshot').never()
    flexmock(module.shutil).should_receive('rmtree').never()

    module.remove_data_source_dumps(
        hook_config=config['btrfs'],
        config=config,
        borgmatic_runtime_directory='/run/borgmatic',
        patterns=flexmock(),
        dry_run=False,
    )


def test_remove_data_source_dumps_with_dry_run_skips_deletes():
    config = {'btrfs': {}}
    flexmock(module).should_receive('get_subvolumes').and_return(
        (
            module.Subvolume('/mnt/subvol1', contained_patterns=(Pattern('/mnt/subvol1'),)),
            module.Subvolume('/mnt/subvol2', contained_patterns=(Pattern('/mnt/subvol2'),)),
        ),
    )
    flexmock(module).should_receive('make_snapshot_path').with_args('/mnt/subvol1').and_return(
        '/mnt/subvol1/.borgmatic-snapshot/./mnt/subvol1',
    )
    flexmock(module).should_receive('make_snapshot_path').with_args('/mnt/subvol2').and_return(
        '/mnt/subvol2/.borgmatic-snapshot/./mnt/subvol2',
    )
    flexmock(module.borgmatic.config.paths).should_receive(
        'replace_temporary_subdirectory_with_glob',
    ).with_args(
        '/mnt/subvol1/.borgmatic-snapshot/mnt/subvol1',
        temporary_directory_prefix=module.BORGMATIC_SNAPSHOT_PREFIX,
    ).and_return('/mnt/subvol1/.borgmatic-*/mnt/subvol1')
    flexmock(module.borgmatic.config.paths).should_receive(
        'replace_temporary_subdirectory_with_glob',
    ).with_args(
        '/mnt/subvol2/.borgmatic-snapshot/mnt/subvol2',
        temporary_directory_prefix=module.BORGMATIC_SNAPSHOT_PREFIX,
    ).and_return('/mnt/subvol2/.borgmatic-*/mnt/subvol2')
    flexmock(module.glob).should_receive('glob').with_args(
        '/mnt/subvol1/.borgmatic-*/mnt/subvol1',
    ).and_return(
        (
            '/mnt/subvol1/.borgmatic-snapshot/mnt/subvol1',
            '/mnt/subvol1/.borgmatic-snapshot/mnt/subvol1',
        ),
    )
    flexmock(module.glob).should_receive('glob').with_args(
        '/mnt/subvol2/.borgmatic-*/mnt/subvol2',
    ).and_return(
        (
            '/mnt/subvol2/.borgmatic-snapshot/mnt/subvol2',
            '/mnt/subvol2/.borgmatic-snapshot/mnt/subvol2',
        ),
    )
    flexmock(module.os.path).should_receive('isdir').with_args(
        '/mnt/subvol1/.borgmatic-snapshot/mnt/subvol1',
    ).and_return(True)
    flexmock(module.os.path).should_receive('isdir').with_args(
        '/mnt/subvol1/.borgmatic-snapshot/mnt/subvol1',
    ).and_return(True)
    flexmock(module.os.path).should_receive('isdir').with_args(
        '/mnt/subvol2/.borgmatic-snapshot/mnt/subvol2',
    ).and_return(True)
    flexmock(module.os.path).should_receive('isdir').with_args(
        '/mnt/subvol2/.borgmatic-snapshot/mnt/subvol2',
    ).and_return(False)
    flexmock(module).should_receive('delete_snapshot').never()
    flexmock(module.shutil).should_receive('rmtree').never()

    module.remove_data_source_dumps(
        hook_config=config['btrfs'],
        config=config,
        borgmatic_runtime_directory='/run/borgmatic',
        patterns=flexmock(),
        dry_run=True,
    )


def test_remove_data_source_dumps_without_subvolumes_skips_deletes():
    config = {'btrfs': {}}
    flexmock(module).should_receive('get_subvolumes').and_return(())
    flexmock(module).should_receive('make_snapshot_path').never()
    flexmock(module.borgmatic.config.paths).should_receive(
        'replace_temporary_subdirectory_with_glob',
    ).never()
    flexmock(module).should_receive('delete_snapshot').never()
    flexmock(module.shutil).should_receive('rmtree').never()

    module.remove_data_source_dumps(
        hook_config=config['btrfs'],
        config=config,
        borgmatic_runtime_directory='/run/borgmatic',
        patterns=flexmock(),
        dry_run=False,
    )


def test_remove_data_source_without_snapshots_skips_deletes():
    config = {'btrfs': {}}
    flexmock(module).should_receive('get_subvolumes').and_return(
        (
            module.Subvolume('/mnt/subvol1', contained_patterns=(Pattern('/mnt/subvol1'),)),
            module.Subvolume('/mnt/subvol2', contained_patterns=(Pattern('/mnt/subvol2'),)),
        ),
    )
    flexmock(module).should_receive('make_snapshot_path').with_args('/mnt/subvol1').and_return(
        '/mnt/subvol1/.borgmatic-snapshot/./mnt/subvol1',
    )
    flexmock(module).should_receive('make_snapshot_path').with_args('/mnt/subvol2').and_return(
        '/mnt/subvol2/.borgmatic-snapshot/./mnt/subvol2',
    )
    flexmock(module.borgmatic.config.paths).should_receive(
        'replace_temporary_subdirectory_with_glob',
    ).with_args(
        '/mnt/subvol1/.borgmatic-snapshot/mnt/subvol1',
        temporary_directory_prefix=module.BORGMATIC_SNAPSHOT_PREFIX,
    ).and_return('/mnt/subvol1/.borgmatic-*/mnt/subvol1')
    flexmock(module.borgmatic.config.paths).should_receive(
        'replace_temporary_subdirectory_with_glob',
    ).with_args(
        '/mnt/subvol2/.borgmatic-snapshot/mnt/subvol2',
        temporary_directory_prefix=module.BORGMATIC_SNAPSHOT_PREFIX,
    ).and_return('/mnt/subvol2/.borgmatic-*/mnt/subvol2')
    flexmock(module.glob).should_receive('glob').and_return(())
    flexmock(module.os.path).should_receive('isdir').never()
    flexmock(module).should_receive('delete_snapshot').never()
    flexmock(module.shutil).should_receive('rmtree').never()

    module.remove_data_source_dumps(
        hook_config=config['btrfs'],
        config=config,
        borgmatic_runtime_directory='/run/borgmatic',
        patterns=flexmock(),
        dry_run=False,
    )


def test_remove_data_source_dumps_with_delete_snapshot_file_not_found_error_bails():
    config = {'btrfs': {}}
    flexmock(module).should_receive('get_subvolumes').and_return(
        (
            module.Subvolume('/mnt/subvol1', contained_patterns=(Pattern('/mnt/subvol1'),)),
            module.Subvolume('/mnt/subvol2', contained_patterns=(Pattern('/mnt/subvol2'),)),
        ),
    )
    flexmock(module).should_receive('make_snapshot_path').with_args('/mnt/subvol1').and_return(
        '/mnt/subvol1/.borgmatic-snapshot/./mnt/subvol1',
    )
    flexmock(module).should_receive('make_snapshot_path').with_args('/mnt/subvol2').and_return(
        '/mnt/subvol2/.borgmatic-snapshot/./mnt/subvol2',
    )
    flexmock(module.borgmatic.config.paths).should_receive(
        'replace_temporary_subdirectory_with_glob',
    ).with_args(
        '/mnt/subvol1/.borgmatic-snapshot/mnt/subvol1',
        temporary_directory_prefix=module.BORGMATIC_SNAPSHOT_PREFIX,
    ).and_return('/mnt/subvol1/.borgmatic-*/mnt/subvol1')
    flexmock(module.borgmatic.config.paths).should_receive(
        'replace_temporary_subdirectory_with_glob',
    ).with_args(
        '/mnt/subvol2/.borgmatic-snapshot/mnt/subvol2',
        temporary_directory_prefix=module.BORGMATIC_SNAPSHOT_PREFIX,
    ).and_return('/mnt/subvol2/.borgmatic-*/mnt/subvol2')
    flexmock(module.glob).should_receive('glob').with_args(
        '/mnt/subvol1/.borgmatic-*/mnt/subvol1',
    ).and_return(
        (
            '/mnt/subvol1/.borgmatic-snapshot/mnt/subvol1',
            '/mnt/subvol1/.borgmatic-snapshot/mnt/subvol1',
        ),
    )
    flexmock(module.glob).should_receive('glob').with_args(
        '/mnt/subvol2/.borgmatic-*/mnt/subvol2',
    ).and_return(
        (
            '/mnt/subvol2/.borgmatic-snapshot/mnt/subvol2',
            '/mnt/subvol2/.borgmatic-snapshot/mnt/subvol2',
        ),
    )
    flexmock(module.os.path).should_receive('isdir').with_args(
        '/mnt/subvol1/.borgmatic-snapshot/mnt/subvol1',
    ).and_return(True)
    flexmock(module.os.path).should_receive('isdir').with_args(
        '/mnt/subvol1/.borgmatic-snapshot/mnt/subvol1',
    ).and_return(True)
    flexmock(module.os.path).should_receive('isdir').with_args(
        '/mnt/subvol2/.borgmatic-snapshot/mnt/subvol2',
    ).and_return(True)
    flexmock(module.os.path).should_receive('isdir').with_args(
        '/mnt/subvol2/.borgmatic-snapshot/mnt/subvol2',
    ).and_return(False)
    flexmock(module).should_receive('delete_snapshot').and_raise(FileNotFoundError)
    flexmock(module.shutil).should_receive('rmtree').never()

    module.remove_data_source_dumps(
        hook_config=config['btrfs'],
        config=config,
        borgmatic_runtime_directory='/run/borgmatic',
        patterns=flexmock(),
        dry_run=False,
    )


def test_remove_data_source_dumps_with_delete_snapshot_called_process_error_bails():
    config = {'btrfs': {}}
    flexmock(module).should_receive('get_subvolumes').and_return(
        (
            module.Subvolume('/mnt/subvol1', contained_patterns=(Pattern('/mnt/subvol1'),)),
            module.Subvolume('/mnt/subvol2', contained_patterns=(Pattern('/mnt/subvol2'),)),
        ),
    )
    flexmock(module).should_receive('make_snapshot_path').with_args('/mnt/subvol1').and_return(
        '/mnt/subvol1/.borgmatic-snapshot/./mnt/subvol1',
    )
    flexmock(module).should_receive('make_snapshot_path').with_args('/mnt/subvol2').and_return(
        '/mnt/subvol2/.borgmatic-snapshot/./mnt/subvol2',
    )
    flexmock(module.borgmatic.config.paths).should_receive(
        'replace_temporary_subdirectory_with_glob',
    ).with_args(
        '/mnt/subvol1/.borgmatic-snapshot/mnt/subvol1',
        temporary_directory_prefix=module.BORGMATIC_SNAPSHOT_PREFIX,
    ).and_return('/mnt/subvol1/.borgmatic-*/mnt/subvol1')
    flexmock(module.borgmatic.config.paths).should_receive(
        'replace_temporary_subdirectory_with_glob',
    ).with_args(
        '/mnt/subvol2/.borgmatic-snapshot/mnt/subvol2',
        temporary_directory_prefix=module.BORGMATIC_SNAPSHOT_PREFIX,
    ).and_return('/mnt/subvol2/.borgmatic-*/mnt/subvol2')
    flexmock(module.glob).should_receive('glob').with_args(
        '/mnt/subvol1/.borgmatic-*/mnt/subvol1',
    ).and_return(
        (
            '/mnt/subvol1/.borgmatic-snapshot/mnt/subvol1',
            '/mnt/subvol1/.borgmatic-snapshot/mnt/subvol1',
        ),
    )
    flexmock(module.glob).should_receive('glob').with_args(
        '/mnt/subvol2/.borgmatic-*/mnt/subvol2',
    ).and_return(
        (
            '/mnt/subvol2/.borgmatic-snapshot/mnt/subvol2',
            '/mnt/subvol2/.borgmatic-snapshot/mnt/subvol2',
        ),
    )
    flexmock(module.os.path).should_receive('isdir').with_args(
        '/mnt/subvol1/.borgmatic-snapshot/mnt/subvol1',
    ).and_return(True)
    flexmock(module.os.path).should_receive('isdir').with_args(
        '/mnt/subvol1/.borgmatic-snapshot/mnt/subvol1',
    ).and_return(True)
    flexmock(module.os.path).should_receive('isdir').with_args(
        '/mnt/subvol2/.borgmatic-snapshot/mnt/subvol2',
    ).and_return(True)
    flexmock(module.os.path).should_receive('isdir').with_args(
        '/mnt/subvol2/.borgmatic-snapshot/mnt/subvol2',
    ).and_return(False)
    flexmock(module).should_receive('delete_snapshot').and_raise(
        module.subprocess.CalledProcessError(1, 'command', 'error'),
    )
    flexmock(module.shutil).should_receive('rmtree').never()

    module.remove_data_source_dumps(
        hook_config=config['btrfs'],
        config=config,
        borgmatic_runtime_directory='/run/borgmatic',
        patterns=flexmock(),
        dry_run=False,
    )


def test_remove_data_source_dumps_with_root_subvolume_skips_duplicate_removal():
    config = {'btrfs': {}}
    flexmock(module).should_receive('get_subvolumes').and_return(
        (module.Subvolume('/', contained_patterns=(Pattern('/etc'),)),),
    )

    flexmock(module).should_receive('make_snapshot_path').with_args('/').and_return(
        '/.borgmatic-snapshot',
    )

    flexmock(module.borgmatic.config.paths).should_receive(
        'replace_temporary_subdirectory_with_glob',
    ).with_args(
        '/.borgmatic-snapshot',
        temporary_directory_prefix=module.BORGMATIC_SNAPSHOT_PREFIX,
    ).and_return('/.borgmatic-*')

    flexmock(module.glob).should_receive('glob').with_args('/.borgmatic-*').and_return(
        ('/.borgmatic-snapshot', '/.borgmatic-snapshot'),
    )

    flexmock(module.os.path).should_receive('isdir').with_args(
        '/.borgmatic-snapshot'
    ).and_return(
        True,
    ).and_return(False)
    flexmock(module.os.path).should_receive('isdir').with_args(
        '/.borgmatic-snapshot'
    ).and_return(
        True,
    ).and_return(False)

    flexmock(module).should_receive('delete_snapshot').with_args(
        'btrfs', '/.borgmatic-snapshot'
    ).once()
    flexmock(module).should_receive('delete_snapshot').with_args(
        'btrfs', '/.borgmatic-snapshot'
    ).once()

    flexmock(module.os.path).should_receive('isdir').with_args('').and_return(False)

    flexmock(module.shutil).should_receive('rmtree').never()

    module.remove_data_source_dumps(
        hook_config=config['btrfs'],
        config=config,
        borgmatic_runtime_directory='/run/borgmatic',
        patterns=flexmock(),
        dry_run=False,
    )<|MERGE_RESOLUTION|>--- conflicted
+++ resolved
@@ -440,14 +440,7 @@
     flexmock(module).should_receive('make_borg_snapshot_pattern').with_args(
         '/mnt/subvol2',
         object,
-<<<<<<< HEAD
-    ).and_return(Pattern('/mnt/subvol2/.borgmatic-snapshot-1234/mnt/subvol2'))
-=======
     ).and_return(Pattern('/mnt/subvol2/.borgmatic-snapshot/mnt/subvol2'))
-    flexmock(module.borgmatic.hooks.data_source.config).should_receive(
-        'get_last_pattern_index'
-    ).and_return(0)
->>>>>>> f158d42b
     flexmock(module.borgmatic.hooks.data_source.config).should_receive('replace_pattern').with_args(
         object,
         Pattern('/mnt/subvol1'),
@@ -524,14 +517,7 @@
     flexmock(module).should_receive('make_borg_snapshot_pattern').with_args(
         '/mnt/subvol1',
         object,
-<<<<<<< HEAD
-    ).and_return(Pattern('/mnt/subvol1/.borgmatic-snapshot-1234/mnt/subvol1'))
-=======
     ).and_return(Pattern('/mnt/subvol1/.borgmatic-snapshot/mnt/subvol1'))
-    flexmock(module.borgmatic.hooks.data_source.config).should_receive(
-        'get_last_pattern_index'
-    ).and_return(0)
->>>>>>> f158d42b
     flexmock(module.borgmatic.hooks.data_source.config).should_receive('replace_pattern').with_args(
         object,
         Pattern('/mnt/subvol1'),
@@ -598,14 +584,7 @@
     flexmock(module).should_receive('make_borg_snapshot_pattern').with_args(
         '/mnt/subvol1',
         object,
-<<<<<<< HEAD
-    ).and_return(Pattern('/mnt/subvol1/.borgmatic-snapshot-1234/mnt/subvol1'))
-=======
     ).and_return(Pattern('/mnt/subvol1/.borgmatic-snapshot/mnt/subvol1'))
-    flexmock(module.borgmatic.hooks.data_source.config).should_receive(
-        'get_last_pattern_index'
-    ).and_return(0)
->>>>>>> f158d42b
     flexmock(module.borgmatic.hooks.data_source.config).should_receive('replace_pattern').with_args(
         object,
         Pattern('/mnt/subvol1'),
